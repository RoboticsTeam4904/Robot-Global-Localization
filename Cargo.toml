[package]
name = "global-robot-localization"
version = "0.1.0"
authors = ["Codadillo <leoconr@nuevaschool.org>"]
edition = "2018"

[[bin]]
name = "simulation"
path = "src/simulation.rs"
required-features = ["render"]

[[bin]]
name = "tegra"
path = "src/tegra.rs"
required-features = ["network", "rplidar", "render"]

[features]
all = ["network", "rplidar", "render", "asyncio"]
default_features = [ "asyncio", "render" ]
network = ["nt", "tokio"]
rplidar = ["rplidar_drv", "serialport"]
render = ["piston_window"]
asyncio = ["core-futures-io", "mincodec", "futures", "async-std"]

[dependencies]
rand = "0.6.5"
nalgebra = "0.18.0"
piston_window = { version = "0.105.0", optional = true }
rplidar_drv = { git = "https://github.com/RoboticsTeam4904/rplidar.rs", optional = true }
serialport = { version = "3.3.0", default-features = false, features = [], optional = true }
failure = "0.1.6"
rayon = "1.3.0"
<<<<<<< HEAD
nt = { git = "https://github.com/RoboticsTeam4904/nt-rs" }
tokio = { version = "0.2", features = ["full"] }
statrs = "0.12.0"
abomonation = "0.7.3"
typenum = "1.12.0"
generic-array = "0.14.4"
=======
nt = { git = "https://github.com/RoboticsTeam4904/nt-rs", optional = true }
tokio = { version = "0.2", features = ["full"], optional = true }
statrs = "0.12.0"
core-futures-io = { git = "https://github.com/noocene/core-futures-io", features = ["futures"], optional = true }
mincodec = { git = "https://github.com/noocene/mincodec", optional = true }
futures = { version = "0.3.4", features = ["thread-pool"], optional = true }
async-std = { version = "1.5.0", optional = true }
>>>>>>> 1edcc7cc
<|MERGE_RESOLUTION|>--- conflicted
+++ resolved
@@ -30,19 +30,9 @@
 serialport = { version = "3.3.0", default-features = false, features = [], optional = true }
 failure = "0.1.6"
 rayon = "1.3.0"
-<<<<<<< HEAD
-nt = { git = "https://github.com/RoboticsTeam4904/nt-rs" }
-tokio = { version = "0.2", features = ["full"] }
+nt = { git = "https://github.com/RoboticsTeam4904/nt-rs", optional = true }
+tokio = { version = "0.2", features = ["full"], optional = true }
 statrs = "0.12.0"
 abomonation = "0.7.3"
 typenum = "1.12.0"
-generic-array = "0.14.4"
-=======
-nt = { git = "https://github.com/RoboticsTeam4904/nt-rs", optional = true }
-tokio = { version = "0.2", features = ["full"], optional = true }
-statrs = "0.12.0"
-core-futures-io = { git = "https://github.com/noocene/core-futures-io", features = ["futures"], optional = true }
-mincodec = { git = "https://github.com/noocene/mincodec", optional = true }
-futures = { version = "0.3.4", features = ["thread-pool"], optional = true }
-async-std = { version = "1.5.0", optional = true }
->>>>>>> 1edcc7cc
+generic-array = "0.14.4"