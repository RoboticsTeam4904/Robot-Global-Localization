--- conflicted
+++ resolved
@@ -216,11 +216,7 @@
     while let Some(e) = window.next() {
         delta_t = last_time.elapsed().as_secs_f64();
 
-<<<<<<< HEAD
-        if tick >= 3000 {
-=======
         if tick >= 2000 {
->>>>>>> 90e0d59a
             let elapsed = start.elapsed();
             println!(
                 "{}t in {:?} at {}t/s",
