--- conflicted
+++ resolved
@@ -1,12 +1,7 @@
 #![allow(dead_code)] // TODO: This will be removed after organizational overhall and a lib.rs
 mod robot;
 mod utility;
-<<<<<<< HEAD
-
-use nalgebra::{Matrix1, Matrix4, Matrix6, RowVector1, RowVector4, Vector1, Vector4, Vector6};
-=======
 use nalgebra::{ArrayStorage, Matrix, Matrix5, Matrix6, RowVector5, Vector5, Vector6, U1, U7};
->>>>>>> 0047f3a4
 use rand::distributions::{Distribution, Normal};
 use rand::thread_rng;
 use robot::ai::localization::KalmanFilter;
@@ -22,13 +17,9 @@
 fn main() {
     let q: Matrix6<f64> =
         Matrix6::from_diagonal(&Vector6::new(0., 0., 0., 0.000004, 0.0036, 0.0036));
-<<<<<<< HEAD
-    let r: Matrix1<f64> = Matrix1::from_diagonal(&Vector1::from_vec(vec![0.04; 1]));
-=======
     let r: Matrix7<f64> = Matrix7::from_diagonal(&Vector7::from_vec(vec![
         0., 0., 0., 0., 0.0025, 0.0025, 0.0025,
     ]));
->>>>>>> 0047f3a4
     let mut rng = thread_rng();
     let noise = Normal::new(0., 3.);
     let map = Arc::new(Map2D::new(
@@ -73,26 +64,6 @@
             angle: FRAC_PI_2,
             position: Point { x: 0., y: 0. },
         },
-<<<<<<< HEAD
-        // Pose {
-        //     angle: -FRAC_PI_2,
-        //     position: Point {
-        //         x: 0.,
-        //         y: -10. / 3.,
-        //     },
-        // },
-        // Pose {
-        //     angle: 0.,
-        //     position: Point { x: 10. / 3., y: 0. },
-        // },
-        // Pose {
-        //     angle: PI,
-        //     position: Point {
-        //         x: -10. / 3.,
-        //         y: 0.,
-        //     },
-        // },
-=======
         Pose {
             angle: -FRAC_PI_2,
             position: Point { x: 0., y: 0. },
@@ -105,7 +76,6 @@
             angle: PI,
             position: Point { x: 0., y: 0. },
         },
->>>>>>> 0047f3a4
     ];
     let distance_sensors: Vec<DummyDistanceSensor> = distance_points
         .iter()
@@ -296,18 +266,6 @@
         }
 
         // Update the filter and sensors
-<<<<<<< HEAD
-        distance_sensors.iter_mut().for_each(|distance_sensor| {
-            distance_sensor.update_pose(filter.real_state.into());
-        });
-        filter.prediction_update(1. / TIME_SCALE as f64, control_update);
-        filter.measurement_update(RowVector1::from_vec(
-            distance_sensors
-                .iter()
-                .map(|distance_sensor| distance_sensor.sense())
-                .collect(),
-        ));
-=======
         let mut rng = thread_rng();
         let control_noise = Pose {
             angle: control_noise_angle.sample(&mut rng),
@@ -346,7 +304,6 @@
             });
         filter.prediction_update(1. / TIME_SCALE as f64, control);
         filter.measurement_update();
->>>>>>> 0047f3a4
         tick += 1;
         // println!(
         //     "{:?}",
