<<<<<<< HEAD
use abomonation::Abomonation;
use generic_array::ArrayLength;
use nalgebra::{
    base::allocator::Allocator, ArrayStorage, DefaultAllocator, DimName, DimNameAdd, DimNameMul,
    Matrix, Matrix3, Matrix6, RowVector3, RowVector6, U1,
};
use std::ops::Mul;
use typenum::operator_aliases::Prod;

pub type GeneralMatrix<D1, D2> = Matrix<f64, D1, D2, ArrayStorage<f64, D1, D2>>;
pub type SquareMatrix<D1> = GeneralMatrix<D1, D1>;
pub type RowVector<D1> = GeneralMatrix<U1, D1>;

pub trait KalmanFilter<D1, D2>
where
    D1: DimName + DimNameMul<D2> + DimNameAdd<D2>,
    D2: DimName + DimNameMul<D1> + DimNameAdd<D1>,
    D1::Value: Mul<D2::Value>,
    Prod<D1::Value, D2::Value>: ArrayLength<f64>,
    DefaultAllocator: Allocator<f64, D1, D2>,
{
    fn control_sigma_matrix(&self) -> GeneralMatrix<D1, D2>;
}

// fn set_control_sigma_matrix(
//     &self,
//     control_sigma_matrix: Matrix<
//         f64,
//         Self::State2x1Dimension,
//         Self::ControlDimension,
//         ArrayStorage<f64, Self::State2x1Dimension, Self::ControlDimension>,
//     >,
// );

// fn sensor_sigma_matrix(
//     &self,
// ) -> Matrix<
//     f64,
//     Self::State2x1Dimension,
//     Self::SensorDimension,
//     ArrayStorage<f64, Self::State2x1Dimension, Self::SensorDimension>,
// >;

// fn known_state(
//     &self,
// ) -> Matrix<f64, Self::StateDimension, U1, ArrayStorage<f64, Self::StateDimension, U1>>;

// fn set_known_state(
//     &self,
//     set_matrix: Matrix<
//         f64,
//         Self::StateDimension,
//         U1,
//         ArrayStorage<f64, Self::StateDimension, U1>,
//     >,
// );

// fn config(&self) -> Config;

// fn covariance_matrix(
//     &self,
// ) -> Matrix<
//     f64,
//     Self::StateDimension,
//     Self::StateDimension,
//     ArrayStorage<f64, Self::StateDimension, Self::StateDimension>,
// >;

// fn update_sigma_matrix(&mut self);

// fn control(
//     control_sigma_matrix: Matrix<
//         f64,
//         Self::State2x1Dimension,
//         Self::ControlDimension,
//         ArrayStorage<f64, Self::State2x1Dimension, Self::ControlDimension>,
//     >,
//     control: Matrix<
//         f64,
//         Self::ControlDimension,
//         U1,
//         ArrayStorage<f64, Self::ControlDimension, U1>,
//     >,
//     time: f64,
// ) -> Matrix<
//     f64,
//     Self::State2x1Dimension,
//     Self::ControlDimension,
//     ArrayStorage<f64, Self::State2x1Dimension, Self::ControlDimension>,
// > {
//     control_sigma_matrix.row_iter_mut().for_each(|mut e| {
//         e[1] += e[4] * time;
//         e[2] += e[5] * time;
//         e[4] += (control.position.x * e[0].cos()
//             + control.position.y * (e[0] - FRAC_PI_2).cos())
//             * time;
//         e[5] += (control.position.x * e[0].sin()
//             + control.position.y * (e[0] - FRAC_PI_2).sin())
//             * time;
//         e[0] = (e[0] + e[3] * time) % (2. * PI);
//         e[3] += control.angle * time;
//     });
//     control_sigma_matrix
// }

// fn sense();

// fn prediction_update(
//     &mut self,
//     time: f64,
//     control: Matrix<
//         f64,
//         Self::ControlDimension,
//         U1,
//         ArrayStorage<f64, Self::ControlDimension, U1>,
//     >,
// ) {
//     self.gen_sigma_matrix();

//     self.set_control_sigma_matrix(control(&mut self.control_sigma_matrix(), control));
//     // self.control_sigma_matrix().column(4) = Vector13::from_element(mult_pose.position.x);
//     let lambda = (self.config().alpha.powi(2)) * (6. + self.config().kappa) - 6.;
//     self.set_known_state(RowVector6::from_element(0.));
//     for i in 0..=(2 * 6) {
//         self.set_known_state(
//             self.known_state()
//                 + self.control_sigma_matrix().row(i) / (6. + lambda)
//                     * if i != 0 { 1. / 2. } else { lambda },
//         );
//     }
//     let temp_sigma_matrix =
//         self.control_sigma_matrix() - Matrix::from_rows(&vec![self.known_state(); 13]);
//     self.covariance_matrix() = Matrix::from_element(0.);
//     for i in 0..=(2 * 6) {
//         self.set_covariance_matrix(
//             self.covariance_matrix()
//                 + temp_sigma_matrix.row(i).transpose()
//                     * temp_sigma_matrix.row(i)
//                     * if i == 0 {
//                         lambda / (6. + lambda)
//                             + (1. - self.config().alpha.powi(2) + self.config().beta)
//                     } else {
//                         1. / (2. * (6. + lambda))
//                     },
//         );
//     }
//     self.set_covariance_matrix(self.q() + self.covariance_matrix());
// }

// fn measurement_update(
//     &mut self,
//     sensor_data: Matrix<
//         f64,
//         Self::SensorDimension,
//         U1,
//         ArrayStorage<f64, Self::SensorDimension, U1>,
//     >,
// ) {
// }

// /// Uses Unscented Kalman Filter to approximate robot state
// pub struct KalmanFilter {
//     pub covariance_matrix(): Matrix6<f64>,
//     pub known_state(): RowVector6<f64>,
//     pub sigma_matrix: Matrix13x6,
//     q: Matrix6<f64>,
//     r: Matrix6<f64>,
//     sensor_sigma_matrix: Matrix13x6,
//     config().beta: f64,
//     config().alpha: f64,
//     kappa: f64,
// }

// impl KalmanFilter {
//     pub fn new(
//         covariance_matrix(): Matrix6<f64>,
//         init_state: RowVector6<f64>, // the components of this vector are x-pos, y-pos, theta, x-acceleration, y-acceleration
//         config().alpha: f64,
//         kappa: f64,
//         config().beta: f64,
//         q: Matrix6<f64>,
//         r: Matrix6<f64>,
//     ) -> Self {
//         Self {
//             covariance_matrix(),
//             known_state(): init_state,
//             sigma_matrix: Matrix13x6::from_element(0.),
//             q,
//             r,
//             sensor_sigma_matrix: Matrix13x6::from_element(0.),
//             config().beta,
//             config().alpha,
//             kappa,
//         }
//     }

//     fn update_sigma_matrix(&mut self) {
//         let mut rows: Vec<RowVector6<f64>> = Vec::new();
//         rows.push(self.known_state());
//         let lambda = (self.config().alpha.powi(2)) * (6. + self.kappa) - 6.;
//         let eigendecomp = (self.covariance_matrix() * (6. + lambda)).symmetric_eigen();
//         let mut diagonalization = eigendecomp.eigenvalues;
//         diagonalization.data.iter_mut().for_each(|e| {
//             *e = e.max(0.).sqrt();
//         });
//         let square_root_cov = eigendecomp.eigenvectors
//             * Matrix6::from_diagonal(&diagonalization)
//             * eigendecomp.eigenvectors.try_inverse().unwrap();
//         for i in 0..=(6 - 1) {
//             rows.push(self.known_state() + square_root_cov.row(i));
//         }
//         for i in 0..=(6 - 1) {
//             rows.push(self.known_state() - square_root_cov.row(i));
//         }

//         self.control_sigma_matrix() = Matrix13x6::from_rows(rows.as_slice());
//     }

//     pub fn prediction_update(&mut self, time: f64, control: Pose) {
//         self.gen_sigma_matrix();
//         self.control_sigma_matrix()
//             .row_iter_mut()
//             .for_each(|mut e| {
//                 e[1] += e[4] * time;
//                 e[2] += e[5] * time;
//                 e[4] += (control.position.x * e[0].cos()
//                     + control.position.y * (e[0] - FRAC_PI_2).cos())
//                     * time;
//                 e[5] += (control.position.x * e[0].sin()
//                     + control.position.y * (e[0] - FRAC_PI_2).sin())
//                     * time;
//                 e[0] = (e[0] + e[3] * time) % (2. * PI);
//                 e[3] += control.angle * time;
//             });
//         // self.control_sigma_matrix().column(4) = Vector13::from_element(mult_pose.position.x);
//         let lambda = (self.config().alpha.powi(2)) * (6. + self.kappa) - 6.;
//         self.known_state() = RowVector6::from_element(0.);
//         for i in 0..=(2 * 6) {
//             self.known_state() += self.control_sigma_matrix().row(i) / (6. + lambda)
//                 * if i != 0 { 1. / 2. } else { lambda };
//         }
//         let temp_sigma_matrix =
//             self.control_sigma_matrix() - Matrix13x6::from_rows(&vec![self.known_state(); 13]);
//         self.covariance_matrix() = Matrix6::from_element(0.);
//         for i in 0..=(2 * 6) {
//             self.covariance_matrix() += temp_sigma_matrix.row(i).transpose()
//                 * temp_sigma_matrix.row(i)
//                 * if i == 0 {
//                     lambda / (6. + lambda) + (1. - self.config().alpha.powi(2) + self.config().beta)
//                 } else {
//                     1. / (2. * (6. + lambda))
//                 };
//         }
//         self.covariance_matrix() += self.config().q;
//     }

//     pub fn measurement_update(&mut self, velocity_sensor_data: Pose, mcl_pose: Pose) {
//         let sensor_update_vector = vec![
//             mcl_pose.angle,
//             mcl_pose.position.x,
//             mcl_pose.position.y,
//             velocity_sensor_data.angle,
//             velocity_sensor_data.position.x,
//             velocity_sensor_data.position.y,
//         ];
//         let sensor_update = RowVector6::from_vec(sensor_update_vector);
//         self.sensor_sigma_matrix = Matrix13x6::from_rows(
//             self.control_sigma_matrix()
//                 .row_iter()
//                 .map(|e| {
//                     let mut sensor_data: Vec<f64> = Vec::new();
//                     sensor_data.extend(vec![e[0], e[1], e[2], e[3], e[4], e[5]]);
//                     RowVector6::from_vec(sensor_data.clone())
//                 })
//                 .collect::<Vec<_>>()
//                 .as_slice(),
//         );

//         let lambda = (self.config().alpha.powi(2)) * (6. + self.kappa) - 6.;
//         let mut sensor_predicted = RowVector6::from_element(0.);
//         for i in 0..=(2 * 6) {
//             sensor_predicted += self.sensor_sigma_matrix.row(i) / (6. + lambda)
//                 * if i != 0 { 1. / 2. } else { lambda };
//         }

//         let mut cov_zz = Matrix6::from_element(0.);
//         let temp_sensor_sigma_matrix =
//             self.sensor_sigma_matrix - Matrix13x6::from_rows(&vec![sensor_predicted; 13]);
//         for i in 0..=(2 * 6) {
//             cov_zz += temp_sensor_sigma_matrix.row(i).transpose()
//                 * temp_sensor_sigma_matrix.row(i)
//                 * if i == 0 {
//                     lambda / (6. + lambda) + (1. - self.config().alpha.powi(2) + self.config().beta)
//                 } else {
//                     1. / (2. * (6. + lambda))
//                 };
//         }
//         cov_zz += self.r;
//         let mut cov_xz = Matrix6::from_element(0.);
//         let temp_sigma_matrix =
//             self.control_sigma_matrix() - Matrix13x6::from_rows(&vec![self.known_state(); 13]);
//         for i in 0..=(2 * 6) {
//             cov_xz += temp_sigma_matrix.row(i).transpose()
//                 * temp_sensor_sigma_matrix.row(i)
//                 * if i == 0 {
//                     lambda / (6. + lambda) + (1. - self.config().alpha.powi(2) + self.config().beta)
//                 } else {
//                     1. / (2. * (6. + lambda))
//                 };
//         }
//         let k = cov_xz
//             * cov_zz.try_inverse().unwrap_or_else(|| {
//                 panic!("{:?} {:?}", cov_zz, cov_zz.determinant());
//             });
//         self.known_state() += (k * (sensor_update - sensor_predicted).transpose()).transpose();
//         self.covariance_matrix() -= k * cov_zz * k.transpose();
//     }
// }
=======
use crate::utility::Pose;
use nalgebra::{
    ArrayStorage, Matrix, Matrix3, Matrix6, RowVector3, RowVector6, U1, U13, U3, U6, U7,
};
use std::f64::consts::*;

pub type Vector13 = Matrix<f64, U13, U1, ArrayStorage<f64, U13, U1>>;
pub type Matrix7x3 = Matrix<f64, U7, U3, ArrayStorage<f64, U7, U3>>;
pub type Matrix13x6 = Matrix<f64, U13, U6, ArrayStorage<f64, U13, U6>>;

/// Uses Unscented Kalman Filter to approximate robot state
pub struct KalmanFilter {
    pub covariance_matrix: Matrix6<f64>,
    pub known_state: RowVector6<f64>,
    pub sigma_matrix: Matrix13x6,
    r: Matrix6<f64>,
    q: Matrix6<f64>,
    sensor_sigma_matrix: Matrix13x6,
    beta: f64,
    alpha: f64,
    kappa: f64,
}

impl KalmanFilter {
    pub fn new(
        covariance_matrix: Matrix6<f64>,
        init_state: RowVector6<f64>, // the components of this vector are x-pos, y-pos, theta, x-acceleration, y-acceleration
        alpha: f64,
        kappa: f64,
        beta: f64,
        q: Matrix6<f64>,
        r: Matrix6<f64>,
    ) -> Self {
        Self {
            covariance_matrix,
            known_state: init_state,
            sigma_matrix: Matrix13x6::from_element(0.),
            q,
            r,
            sensor_sigma_matrix: Matrix13x6::from_element(0.),
            beta,
            alpha,
            kappa,
        }
    }

    fn gen_sigma_matrix(&mut self) {
        let mut rows: Vec<RowVector6<f64>> = Vec::new();
        rows.push(self.known_state);
        let lambda = (self.alpha.powi(2)) * (6. + self.kappa) - 6.;
        let eigendecomp = (self.covariance_matrix * (6. + lambda)).symmetric_eigen();
        let mut diagonalization = eigendecomp.eigenvalues;
        diagonalization.data.iter_mut().for_each(|e| {
            *e = e.max(0.).sqrt();
        });
        let square_root_cov = eigendecomp.eigenvectors
            * Matrix6::from_diagonal(&diagonalization)
            * eigendecomp.eigenvectors.try_inverse().unwrap();
        for i in 0..=(6 - 1) {
            rows.push(self.known_state + square_root_cov.row(i));
        }
        for i in 0..=(6 - 1) {
            rows.push(self.known_state - square_root_cov.row(i));
        }

        self.sigma_matrix = Matrix13x6::from_rows(rows.as_slice());
    }

    pub fn prediction_update(&mut self, time: f64, control: Pose) {
        self.gen_sigma_matrix();
        self.sigma_matrix.row_iter_mut().for_each(|mut e| {
            e[1] += e[4] * time;
            e[2] += e[5] * time;
            e[4] += (control.position.x * e[0].cos()
                + control.position.y * (e[0] - FRAC_PI_2).cos())
                * time;
            e[5] += (control.position.x * e[0].sin()
                + control.position.y * (e[0] - FRAC_PI_2).sin())
                * time;
            e[0] = (e[0] + e[3] * time) % (2. * PI);
            e[3] += control.angle * time;
        });
        // self.sigma_matrix.column(4) = Vector13::from_element(mult_pose.position.x);
        let lambda = (self.alpha.powi(2)) * (6. + self.kappa) - 6.;
        self.known_state = RowVector6::from_element(0.);
        for i in 0..=(2 * 6) {
            self.known_state +=
                self.sigma_matrix.row(i) / (6. + lambda) * if i != 0 { 1. / 2. } else { lambda };
        }
        let temp_sigma_matrix =
            self.sigma_matrix - Matrix13x6::from_rows(&vec![self.known_state; 13]);
        self.covariance_matrix = Matrix6::from_element(0.);
        for i in 0..=(2 * 6) {
            self.covariance_matrix += temp_sigma_matrix.row(i).transpose()
                * temp_sigma_matrix.row(i)
                * if i == 0 {
                    lambda / (6. + lambda) + (1. - self.alpha.powi(2) + self.beta)
                } else {
                    1. / (2. * (6. + lambda))
                };
        }
        self.covariance_matrix += self.q * time.powi(2);
    }

    pub fn measurement_update(
        &mut self,
        sensor_update: RowVector6<f64>,
        time: f64,
        sensor_noise: RowVector6<f64>,
    ) {
        self.sensor_sigma_matrix = Matrix13x6::from_rows(
            self.sigma_matrix
                .row_iter()
                .map(|e| {
                    let mut sensor_data: Vec<f64> = Vec::new();
                    sensor_data.extend(vec![e[0], e[1], e[2], e[3], e[4], e[5]]);
                    RowVector6::from_vec(sensor_data.clone())
                })
                .collect::<Vec<_>>()
                .as_slice(),
        );

        let lambda = (self.alpha.powi(2)) * (6. + self.kappa) - 6.;
        let mut sensor_predicted = RowVector6::from_element(0.);
        for i in 0..=(2 * 6) {
            sensor_predicted += self.sensor_sigma_matrix.row(i) / (6. + lambda)
                * if i != 0 { 1. / 2. } else { lambda };
        }

        let mut cov_zz = Matrix6::from_element(0.);
        let temp_sensor_sigma_matrix =
            self.sensor_sigma_matrix - Matrix13x6::from_rows(&vec![sensor_predicted; 13]);
        for i in 0..=(2 * 6) {
            cov_zz += temp_sensor_sigma_matrix.row(i).transpose()
                * temp_sensor_sigma_matrix.row(i)
                * if i == 0 {
                    lambda / (6. + lambda) + (1. - self.alpha.powi(2) + self.beta)
                } else {
                    1. / (2. * (6. + lambda))
                };
        }
        let temp = self.r.diagonal().clone();
        let mut r_vec = self.r.diagonal().clone();
        r_vec[0] = r_vec[0] * sensor_noise[0];
        r_vec[1] = r_vec[1] * sensor_noise[1];
        r_vec[2] = r_vec[2] * sensor_noise[2];
        r_vec[3] = r_vec[3] * sensor_noise[3];
        r_vec[4] = r_vec[4] * sensor_noise[4];
        r_vec[5] = r_vec[5] * sensor_noise[5];
        self.r.set_diagonal(&r_vec);
        cov_zz += self.r;
        self.r.set_diagonal(&temp);
        let mut cov_xz = Matrix6::from_element(0.);
        let temp_sigma_matrix =
            self.sigma_matrix - Matrix13x6::from_rows(&vec![self.known_state; 13]);
        for i in 0..=(2 * 6) {
            cov_xz += temp_sigma_matrix.row(i).transpose()
                * temp_sensor_sigma_matrix.row(i)
                * if i == 0 {
                    lambda / (6. + lambda) + (1. - self.alpha.powi(2) + self.beta)
                } else {
                    1. / (2. * (6. + lambda))
                };
        }
        let k = cov_xz
            * cov_zz.try_inverse().unwrap_or_else(|| {
                panic!("{:?} {:?}", cov_zz, cov_zz.determinant());
            });
        self.known_state += (k * (sensor_update - sensor_predicted).transpose()).transpose();
        self.covariance_matrix -= k * cov_zz * k.transpose();
    }
}

pub struct KalmanFilterVision {
    pub covariance_matrix: Matrix3<f64>,
    pub known_state: RowVector3<f64>,
    pub sigma_matrix: Matrix7x3,
    q: Matrix3<f64>,
    r: Matrix3<f64>,
    sensor_sigma_matrix: Matrix7x3,
    beta: f64,
    alpha: f64,
    kappa: f64,
}

impl KalmanFilterVision {
    pub fn new(
        covariance_matrix: Matrix3<f64>,
        init_state: RowVector3<f64>, // the components of this vector are x-pos, y-pos, theta, x-acceleration, y-acceleration
        alpha: f64,
        kappa: f64,
        beta: f64,
        q: Matrix3<f64>,
        r: Matrix3<f64>,
    ) -> Self {
        Self {
            covariance_matrix,
            known_state: init_state,
            sigma_matrix: Matrix7x3::from_element(0.),
            q,
            r,
            sensor_sigma_matrix: Matrix7x3::from_element(0.),
            beta,
            alpha,
            kappa,
        }
    }

    fn gen_sigma_matrix(&mut self) {
        let mut rows: Vec<RowVector3<f64>> = Vec::new();
        rows.push(self.known_state);
        let lambda = (self.alpha.powi(2)) * (3. + self.kappa) - 3.;
        let eigendecomp = (self.covariance_matrix * (3. + lambda)).symmetric_eigen();
        let mut diagonalization = eigendecomp.eigenvalues;
        diagonalization.data.iter_mut().for_each(|e| {
            *e = e.max(0.).sqrt();
        });
        let square_root_cov = eigendecomp.eigenvectors
            * Matrix3::from_diagonal(&diagonalization)
            * eigendecomp.eigenvectors.try_inverse().unwrap();
        for i in 0..=(3 - 1) {
            rows.push(self.known_state + square_root_cov.row(i));
        }
        for i in 0..=(3 - 1) {
            rows.push(self.known_state - square_root_cov.row(i));
        }

        self.sigma_matrix = Matrix7x3::from_rows(rows.as_slice());
    }

    pub fn prediction_update(&mut self, time: f64, control: Pose) {
        self.gen_sigma_matrix();
        self.sigma_matrix.row_iter_mut().for_each(|mut e| {
            e[0] += control.angle * time;
            e[1] += control.position.x * time;
            e[2] += control.position.y * time;
        });
        // self.sigma_matrix.column(4) = Vector13::from_element(mult_pose.position.x);
        let lambda = (self.alpha.powi(2)) * (6. + self.kappa) - 6.;
        self.known_state = RowVector3::from_element(0.);
        for i in 0..=(2 * 3) {
            self.known_state +=
                self.sigma_matrix.row(i) / (3. + lambda) * if i != 0 { 1. / 2. } else { lambda };
        }
        let temp_sigma_matrix =
            self.sigma_matrix - Matrix7x3::from_rows(&vec![self.known_state; 7]);
        self.covariance_matrix = Matrix3::from_element(0.);
        for i in 0..=(2 * 3) {
            self.covariance_matrix += temp_sigma_matrix.row(i).transpose()
                * temp_sigma_matrix.row(i)
                * if i == 0 {
                    lambda / (3. + lambda) + (1. - self.alpha.powi(2) + self.beta)
                } else {
                    1. / (2. * (3. + lambda))
                };
        }
        self.covariance_matrix += self.q * time;
    }

    pub fn measurement_update(&mut self, sensor_data: Pose, measurement_bias: f64) {
        let sensor_update_vector = vec![
            sensor_data.angle,
            sensor_data.position.x,
            sensor_data.position.y,
        ];
        let sensor_update = RowVector3::from_vec(sensor_update_vector);
        self.sensor_sigma_matrix = Matrix7x3::from_rows(
            self.sigma_matrix
                .row_iter()
                .map(|e| {
                    let mut sensor_data: Vec<f64> = Vec::new();
                    sensor_data.extend(vec![e[0], e[1], e[2]]);
                    RowVector3::from_vec(sensor_data.clone())
                })
                .collect::<Vec<_>>()
                .as_slice(),
        );

        let lambda = (self.alpha.powi(2)) * (3. + self.kappa) - 3.;
        let mut sensor_predicted = RowVector3::from_element(0.);
        for i in 0..=(2 * 3) {
            sensor_predicted += self.sensor_sigma_matrix.row(i) / (3. + lambda)
                * if i != 0 { 1. / 2. } else { lambda };
        }

        let mut cov_zz = Matrix3::from_element(0.);
        let temp_sensor_sigma_matrix =
            self.sensor_sigma_matrix - Matrix7x3::from_rows(&vec![sensor_predicted; 7]);
        for i in 0..=(2 * 3) {
            cov_zz += temp_sensor_sigma_matrix.row(i).transpose()
                * temp_sensor_sigma_matrix.row(i)
                * if i == 0 {
                    lambda / (3. + lambda) + (1. - self.alpha.powi(2) + self.beta)
                } else {
                    1. / (2. * (3. + lambda))
                };
        }
        let temp = self.r.diagonal().clone();
        let r_vec = self.r.diagonal().clone() * measurement_bias;

        self.r.set_diagonal(&r_vec);
        cov_zz += self.r;
        self.r.set_diagonal(&temp);
        cov_zz += self.r * self.known_state[1].hypot(self.known_state[2]).powi(2);
        let mut cov_xz = Matrix3::from_element(0.);
        let temp_sigma_matrix =
            self.sigma_matrix - Matrix7x3::from_rows(&vec![self.known_state; 7]);
        for i in 0..=(2 * 3) {
            cov_xz += temp_sigma_matrix.row(i).transpose()
                * temp_sensor_sigma_matrix.row(i)
                * if i == 0 {
                    lambda / (3. + lambda) + (1. - self.alpha.powi(2) + self.beta)
                } else {
                    1. / (2. * (3. + lambda))
                };
        }
        let k = cov_xz
            * cov_zz.try_inverse().unwrap_or_else(|| {
                panic!("{:?} {:?}", cov_zz, cov_zz.determinant());
            });
        self.known_state += (k * (sensor_update - sensor_predicted).transpose()).transpose();
        self.covariance_matrix -= k * cov_zz * k.transpose();
    }

    pub fn known_state(&self) -> Pose {
        Pose {
            angle: self.known_state[0],
            position: (self.known_state[1], self.known_state[2]).into(),
        }
    }
}
>>>>>>> 1edcc7cc
<|MERGE_RESOLUTION|>--- conflicted
+++ resolved
@@ -1,392 +1,75 @@
-<<<<<<< HEAD
 use abomonation::Abomonation;
 use generic_array::ArrayLength;
 use nalgebra::{
     base::allocator::Allocator, ArrayStorage, DefaultAllocator, DimName, DimNameAdd, DimNameMul,
-    Matrix, Matrix3, Matrix6, RowVector3, RowVector6, U1,
+    DimSub, MatrixMN, MatrixN, U1,
 };
 use std::ops::Mul;
 use typenum::operator_aliases::Prod;
 
-pub type GeneralMatrix<D1, D2> = Matrix<f64, D1, D2, ArrayStorage<f64, D1, D2>>;
-pub type SquareMatrix<D1> = GeneralMatrix<D1, D1>;
-pub type RowVector<D1> = GeneralMatrix<U1, D1>;
-
-pub trait KalmanFilter<D1, D2>
+pub struct Config {
+    pub alpha: f64,
+    pub beta: f64,
+    pub kappa: f64,
+}
+pub trait KalmanFilter<StateD, SensorD, StateDx2>
 where
-    D1: DimName + DimNameMul<D2> + DimNameAdd<D2>,
-    D2: DimName + DimNameMul<D1> + DimNameAdd<D1>,
-    D1::Value: Mul<D2::Value>,
-    Prod<D1::Value, D2::Value>: ArrayLength<f64>,
-    DefaultAllocator: Allocator<f64, D1, D2>,
+    StateD: DimName + DimNameMul<StateD> + DimNameAdd<StateD> + DimSub<U1>,
+    StateDx2: DimName + DimNameMul<StateDx2> + DimNameAdd<StateDx2>,
+    SensorD: DimName + DimNameMul<SensorD> + DimNameAdd<SensorD>,
+    StateD::Value: std::ops::Mul<SensorD::Value>,
+    Prod<StateD::Value, SensorD::Value>: ArrayLength<f64>,
+    DefaultAllocator: Allocator<f64, StateD, SensorD>,
+    DefaultAllocator: Allocator<f64, U1, StateD>,
+    DefaultAllocator: Allocator<f64, StateD, StateD>,
+    DefaultAllocator: Allocator<f64, SensorD, SensorD>,
+    DefaultAllocator: Allocator<f64, StateD>,
+    DefaultAllocator: Allocator<f64, <StateD as nalgebra::DimSub<nalgebra::U1>>::Output>,
+    DefaultAllocator: Allocator<f64, StateDx2, StateD>,
 {
-    fn control_sigma_matrix(&self) -> GeneralMatrix<D1, D2>;
-}
-
-// fn set_control_sigma_matrix(
-//     &self,
-//     control_sigma_matrix: Matrix<
-//         f64,
-//         Self::State2x1Dimension,
-//         Self::ControlDimension,
-//         ArrayStorage<f64, Self::State2x1Dimension, Self::ControlDimension>,
-//     >,
-// );
-
-// fn sensor_sigma_matrix(
-//     &self,
-// ) -> Matrix<
-//     f64,
-//     Self::State2x1Dimension,
-//     Self::SensorDimension,
-//     ArrayStorage<f64, Self::State2x1Dimension, Self::SensorDimension>,
-// >;
-
-// fn known_state(
-//     &self,
-// ) -> Matrix<f64, Self::StateDimension, U1, ArrayStorage<f64, Self::StateDimension, U1>>;
-
-// fn set_known_state(
-//     &self,
-//     set_matrix: Matrix<
-//         f64,
-//         Self::StateDimension,
-//         U1,
-//         ArrayStorage<f64, Self::StateDimension, U1>,
-//     >,
-// );
-
-// fn config(&self) -> Config;
-
-// fn covariance_matrix(
-//     &self,
-// ) -> Matrix<
-//     f64,
-//     Self::StateDimension,
-//     Self::StateDimension,
-//     ArrayStorage<f64, Self::StateDimension, Self::StateDimension>,
-// >;
-
-// fn update_sigma_matrix(&mut self);
-
-// fn control(
-//     control_sigma_matrix: Matrix<
-//         f64,
-//         Self::State2x1Dimension,
-//         Self::ControlDimension,
-//         ArrayStorage<f64, Self::State2x1Dimension, Self::ControlDimension>,
-//     >,
-//     control: Matrix<
-//         f64,
-//         Self::ControlDimension,
-//         U1,
-//         ArrayStorage<f64, Self::ControlDimension, U1>,
-//     >,
-//     time: f64,
-// ) -> Matrix<
-//     f64,
-//     Self::State2x1Dimension,
-//     Self::ControlDimension,
-//     ArrayStorage<f64, Self::State2x1Dimension, Self::ControlDimension>,
-// > {
-//     control_sigma_matrix.row_iter_mut().for_each(|mut e| {
-//         e[1] += e[4] * time;
-//         e[2] += e[5] * time;
-//         e[4] += (control.position.x * e[0].cos()
-//             + control.position.y * (e[0] - FRAC_PI_2).cos())
-//             * time;
-//         e[5] += (control.position.x * e[0].sin()
-//             + control.position.y * (e[0] - FRAC_PI_2).sin())
-//             * time;
-//         e[0] = (e[0] + e[3] * time) % (2. * PI);
-//         e[3] += control.angle * time;
-//     });
-//     control_sigma_matrix
-// }
-
-// fn sense();
-
-// fn prediction_update(
-//     &mut self,
-//     time: f64,
-//     control: Matrix<
-//         f64,
-//         Self::ControlDimension,
-//         U1,
-//         ArrayStorage<f64, Self::ControlDimension, U1>,
-//     >,
-// ) {
-//     self.gen_sigma_matrix();
-
-//     self.set_control_sigma_matrix(control(&mut self.control_sigma_matrix(), control));
-//     // self.control_sigma_matrix().column(4) = Vector13::from_element(mult_pose.position.x);
-//     let lambda = (self.config().alpha.powi(2)) * (6. + self.config().kappa) - 6.;
-//     self.set_known_state(RowVector6::from_element(0.));
-//     for i in 0..=(2 * 6) {
-//         self.set_known_state(
-//             self.known_state()
-//                 + self.control_sigma_matrix().row(i) / (6. + lambda)
-//                     * if i != 0 { 1. / 2. } else { lambda },
-//         );
-//     }
-//     let temp_sigma_matrix =
-//         self.control_sigma_matrix() - Matrix::from_rows(&vec![self.known_state(); 13]);
-//     self.covariance_matrix() = Matrix::from_element(0.);
-//     for i in 0..=(2 * 6) {
-//         self.set_covariance_matrix(
-//             self.covariance_matrix()
-//                 + temp_sigma_matrix.row(i).transpose()
-//                     * temp_sigma_matrix.row(i)
-//                     * if i == 0 {
-//                         lambda / (6. + lambda)
-//                             + (1. - self.config().alpha.powi(2) + self.config().beta)
-//                     } else {
-//                         1. / (2. * (6. + lambda))
-//                     },
-//         );
-//     }
-//     self.set_covariance_matrix(self.q() + self.covariance_matrix());
-// }
-
-// fn measurement_update(
-//     &mut self,
-//     sensor_data: Matrix<
-//         f64,
-//         Self::SensorDimension,
-//         U1,
-//         ArrayStorage<f64, Self::SensorDimension, U1>,
-//     >,
-// ) {
-// }
-
-// /// Uses Unscented Kalman Filter to approximate robot state
-// pub struct KalmanFilter {
-//     pub covariance_matrix(): Matrix6<f64>,
-//     pub known_state(): RowVector6<f64>,
-//     pub sigma_matrix: Matrix13x6,
-//     q: Matrix6<f64>,
-//     r: Matrix6<f64>,
-//     sensor_sigma_matrix: Matrix13x6,
-//     config().beta: f64,
-//     config().alpha: f64,
-//     kappa: f64,
-// }
-
-// impl KalmanFilter {
-//     pub fn new(
-//         covariance_matrix(): Matrix6<f64>,
-//         init_state: RowVector6<f64>, // the components of this vector are x-pos, y-pos, theta, x-acceleration, y-acceleration
-//         config().alpha: f64,
-//         kappa: f64,
-//         config().beta: f64,
-//         q: Matrix6<f64>,
-//         r: Matrix6<f64>,
-//     ) -> Self {
-//         Self {
-//             covariance_matrix(),
-//             known_state(): init_state,
-//             sigma_matrix: Matrix13x6::from_element(0.),
-//             q,
-//             r,
-//             sensor_sigma_matrix: Matrix13x6::from_element(0.),
-//             config().beta,
-//             config().alpha,
-//             kappa,
-//         }
-//     }
-
-//     fn update_sigma_matrix(&mut self) {
-//         let mut rows: Vec<RowVector6<f64>> = Vec::new();
-//         rows.push(self.known_state());
-//         let lambda = (self.config().alpha.powi(2)) * (6. + self.kappa) - 6.;
-//         let eigendecomp = (self.covariance_matrix() * (6. + lambda)).symmetric_eigen();
-//         let mut diagonalization = eigendecomp.eigenvalues;
-//         diagonalization.data.iter_mut().for_each(|e| {
-//             *e = e.max(0.).sqrt();
-//         });
-//         let square_root_cov = eigendecomp.eigenvectors
-//             * Matrix6::from_diagonal(&diagonalization)
-//             * eigendecomp.eigenvectors.try_inverse().unwrap();
-//         for i in 0..=(6 - 1) {
-//             rows.push(self.known_state() + square_root_cov.row(i));
-//         }
-//         for i in 0..=(6 - 1) {
-//             rows.push(self.known_state() - square_root_cov.row(i));
-//         }
-
-//         self.control_sigma_matrix() = Matrix13x6::from_rows(rows.as_slice());
-//     }
-
-//     pub fn prediction_update(&mut self, time: f64, control: Pose) {
-//         self.gen_sigma_matrix();
-//         self.control_sigma_matrix()
-//             .row_iter_mut()
-//             .for_each(|mut e| {
-//                 e[1] += e[4] * time;
-//                 e[2] += e[5] * time;
-//                 e[4] += (control.position.x * e[0].cos()
-//                     + control.position.y * (e[0] - FRAC_PI_2).cos())
-//                     * time;
-//                 e[5] += (control.position.x * e[0].sin()
-//                     + control.position.y * (e[0] - FRAC_PI_2).sin())
-//                     * time;
-//                 e[0] = (e[0] + e[3] * time) % (2. * PI);
-//                 e[3] += control.angle * time;
-//             });
-//         // self.control_sigma_matrix().column(4) = Vector13::from_element(mult_pose.position.x);
-//         let lambda = (self.config().alpha.powi(2)) * (6. + self.kappa) - 6.;
-//         self.known_state() = RowVector6::from_element(0.);
-//         for i in 0..=(2 * 6) {
-//             self.known_state() += self.control_sigma_matrix().row(i) / (6. + lambda)
-//                 * if i != 0 { 1. / 2. } else { lambda };
-//         }
-//         let temp_sigma_matrix =
-//             self.control_sigma_matrix() - Matrix13x6::from_rows(&vec![self.known_state(); 13]);
-//         self.covariance_matrix() = Matrix6::from_element(0.);
-//         for i in 0..=(2 * 6) {
-//             self.covariance_matrix() += temp_sigma_matrix.row(i).transpose()
-//                 * temp_sigma_matrix.row(i)
-//                 * if i == 0 {
-//                     lambda / (6. + lambda) + (1. - self.config().alpha.powi(2) + self.config().beta)
-//                 } else {
-//                     1. / (2. * (6. + lambda))
-//                 };
-//         }
-//         self.covariance_matrix() += self.config().q;
-//     }
-
-//     pub fn measurement_update(&mut self, velocity_sensor_data: Pose, mcl_pose: Pose) {
-//         let sensor_update_vector = vec![
-//             mcl_pose.angle,
-//             mcl_pose.position.x,
-//             mcl_pose.position.y,
-//             velocity_sensor_data.angle,
-//             velocity_sensor_data.position.x,
-//             velocity_sensor_data.position.y,
-//         ];
-//         let sensor_update = RowVector6::from_vec(sensor_update_vector);
-//         self.sensor_sigma_matrix = Matrix13x6::from_rows(
-//             self.control_sigma_matrix()
-//                 .row_iter()
-//                 .map(|e| {
-//                     let mut sensor_data: Vec<f64> = Vec::new();
-//                     sensor_data.extend(vec![e[0], e[1], e[2], e[3], e[4], e[5]]);
-//                     RowVector6::from_vec(sensor_data.clone())
-//                 })
-//                 .collect::<Vec<_>>()
-//                 .as_slice(),
-//         );
-
-//         let lambda = (self.config().alpha.powi(2)) * (6. + self.kappa) - 6.;
-//         let mut sensor_predicted = RowVector6::from_element(0.);
-//         for i in 0..=(2 * 6) {
-//             sensor_predicted += self.sensor_sigma_matrix.row(i) / (6. + lambda)
-//                 * if i != 0 { 1. / 2. } else { lambda };
-//         }
-
-//         let mut cov_zz = Matrix6::from_element(0.);
-//         let temp_sensor_sigma_matrix =
-//             self.sensor_sigma_matrix - Matrix13x6::from_rows(&vec![sensor_predicted; 13]);
-//         for i in 0..=(2 * 6) {
-//             cov_zz += temp_sensor_sigma_matrix.row(i).transpose()
-//                 * temp_sensor_sigma_matrix.row(i)
-//                 * if i == 0 {
-//                     lambda / (6. + lambda) + (1. - self.config().alpha.powi(2) + self.config().beta)
-//                 } else {
-//                     1. / (2. * (6. + lambda))
-//                 };
-//         }
-//         cov_zz += self.r;
-//         let mut cov_xz = Matrix6::from_element(0.);
-//         let temp_sigma_matrix =
-//             self.control_sigma_matrix() - Matrix13x6::from_rows(&vec![self.known_state(); 13]);
-//         for i in 0..=(2 * 6) {
-//             cov_xz += temp_sigma_matrix.row(i).transpose()
-//                 * temp_sensor_sigma_matrix.row(i)
-//                 * if i == 0 {
-//                     lambda / (6. + lambda) + (1. - self.config().alpha.powi(2) + self.config().beta)
-//                 } else {
-//                     1. / (2. * (6. + lambda))
-//                 };
-//         }
-//         let k = cov_xz
-//             * cov_zz.try_inverse().unwrap_or_else(|| {
-//                 panic!("{:?} {:?}", cov_zz, cov_zz.determinant());
-//             });
-//         self.known_state() += (k * (sensor_update - sensor_predicted).transpose()).transpose();
-//         self.covariance_matrix() -= k * cov_zz * k.transpose();
-//     }
-// }
-=======
-use crate::utility::Pose;
-use nalgebra::{
-    ArrayStorage, Matrix, Matrix3, Matrix6, RowVector3, RowVector6, U1, U13, U3, U6, U7,
-};
-use std::f64::consts::*;
-
-pub type Vector13 = Matrix<f64, U13, U1, ArrayStorage<f64, U13, U1>>;
-pub type Matrix7x3 = Matrix<f64, U7, U3, ArrayStorage<f64, U7, U3>>;
-pub type Matrix13x6 = Matrix<f64, U13, U6, ArrayStorage<f64, U13, U6>>;
-
-/// Uses Unscented Kalman Filter to approximate robot state
-pub struct KalmanFilter {
-    pub covariance_matrix: Matrix6<f64>,
-    pub known_state: RowVector6<f64>,
-    pub sigma_matrix: Matrix13x6,
-    r: Matrix6<f64>,
-    q: Matrix6<f64>,
-    sensor_sigma_matrix: Matrix13x6,
-    beta: f64,
-    alpha: f64,
-    kappa: f64,
-}
-
-impl KalmanFilter {
-    pub fn new(
-        covariance_matrix: Matrix6<f64>,
-        init_state: RowVector6<f64>, // the components of this vector are x-pos, y-pos, theta, x-acceleration, y-acceleration
-        alpha: f64,
-        kappa: f64,
-        beta: f64,
-        q: Matrix6<f64>,
-        r: Matrix6<f64>,
-    ) -> Self {
-        Self {
-            covariance_matrix,
-            known_state: init_state,
-            sigma_matrix: Matrix13x6::from_element(0.),
-            q,
-            r,
-            sensor_sigma_matrix: Matrix13x6::from_element(0.),
-            beta,
-            alpha,
-            kappa,
-        }
-    }
-
+    fn control_sigma_matrix(&self) -> MatrixMN<f64, StateDx2, StateD>;
+    fn set_control_sigma_matrix(&self, control_sigma_matrix: MatrixMN<f64, StateDx2, StateD>);
+    fn sensor_sigma_matrix(&self) -> MatrixMN<f64, StateD, SensorD>;
+    fn set_sensor_sigma_matrix(&self, sensor_sigma_matrix: MatrixMN<f64, StateD, SensorD>);
+    fn config(&self) -> Config;
+    fn set_config(&self, config: Config);
+    fn known_state(&self) -> MatrixMN<f64, U1, StateD>;
+    fn set_known_state(&self, known_state: MatrixMN<f64, U1, StateD>);
+    fn covariance_matrix(&self) -> MatrixMN<f64, StateD, StateD>;
+    fn set_covariance_matrix(&self, covariance_matrix: MatrixMN<f64, StateD, StateD>);
+    fn new(
+        covariance_matrix: MatrixMN<f64, StateD, StateD>,
+        init_state: MatrixMN<f64, U1, StateD>,
+        config: Config,
+        q: MatrixMN<f64, StateD, StateD>,
+        r: MatrixMN<f64, SensorD, SensorD>,
+    ) -> Self;
     fn gen_sigma_matrix(&mut self) {
-        let mut rows: Vec<RowVector6<f64>> = Vec::new();
-        rows.push(self.known_state);
-        let lambda = (self.alpha.powi(2)) * (6. + self.kappa) - 6.;
-        let eigendecomp = (self.covariance_matrix * (6. + lambda)).symmetric_eigen();
+        let mut rows: Vec<MatrixMN<f64, U1, StateD>> = Vec::new();
+        rows.push(self.known_state());
+        let known_state = self.known_state();
+        let config = self.config();
+        let lambda = (config.alpha.powi(2)) * (6. + config.kappa) - 6.;
+        let eigendecomp = (self.covariance_matrix() * (6. + lambda)).symmetric_eigen();
         let mut diagonalization = eigendecomp.eigenvalues;
         diagonalization.data.iter_mut().for_each(|e| {
             *e = e.max(0.).sqrt();
         });
         let square_root_cov = eigendecomp.eigenvectors
-            * Matrix6::from_diagonal(&diagonalization)
+            * MatrixN::<f64, StateD>::from_diagonal(&diagonalization)
             * eigendecomp.eigenvectors.try_inverse().unwrap();
         for i in 0..=(6 - 1) {
-            rows.push(self.known_state + square_root_cov.row(i));
+            rows.push(known_state + square_root_cov.row(i));
         }
         for i in 0..=(6 - 1) {
-            rows.push(self.known_state - square_root_cov.row(i));
+            rows.push(known_state - square_root_cov.row(i));
         }
 
-        self.sigma_matrix = Matrix13x6::from_rows(rows.as_slice());
+        self.set_control_sigma_matrix(MatrixMN::<f64, StateDx2, StateD>::from_rows(
+            rows.as_slice(),
+        ));
     }
-
-    pub fn prediction_update(&mut self, time: f64, control: Pose) {
+    fn prediction_update(&mut self, time: f64, control: Pose) {
         self.gen_sigma_matrix();
         self.sigma_matrix.row_iter_mut().for_each(|mut e| {
             e[1] += e[4] * time;
@@ -421,232 +104,4 @@
         }
         self.covariance_matrix += self.q * time.powi(2);
     }
-
-    pub fn measurement_update(
-        &mut self,
-        sensor_update: RowVector6<f64>,
-        time: f64,
-        sensor_noise: RowVector6<f64>,
-    ) {
-        self.sensor_sigma_matrix = Matrix13x6::from_rows(
-            self.sigma_matrix
-                .row_iter()
-                .map(|e| {
-                    let mut sensor_data: Vec<f64> = Vec::new();
-                    sensor_data.extend(vec![e[0], e[1], e[2], e[3], e[4], e[5]]);
-                    RowVector6::from_vec(sensor_data.clone())
-                })
-                .collect::<Vec<_>>()
-                .as_slice(),
-        );
-
-        let lambda = (self.alpha.powi(2)) * (6. + self.kappa) - 6.;
-        let mut sensor_predicted = RowVector6::from_element(0.);
-        for i in 0..=(2 * 6) {
-            sensor_predicted += self.sensor_sigma_matrix.row(i) / (6. + lambda)
-                * if i != 0 { 1. / 2. } else { lambda };
-        }
-
-        let mut cov_zz = Matrix6::from_element(0.);
-        let temp_sensor_sigma_matrix =
-            self.sensor_sigma_matrix - Matrix13x6::from_rows(&vec![sensor_predicted; 13]);
-        for i in 0..=(2 * 6) {
-            cov_zz += temp_sensor_sigma_matrix.row(i).transpose()
-                * temp_sensor_sigma_matrix.row(i)
-                * if i == 0 {
-                    lambda / (6. + lambda) + (1. - self.alpha.powi(2) + self.beta)
-                } else {
-                    1. / (2. * (6. + lambda))
-                };
-        }
-        let temp = self.r.diagonal().clone();
-        let mut r_vec = self.r.diagonal().clone();
-        r_vec[0] = r_vec[0] * sensor_noise[0];
-        r_vec[1] = r_vec[1] * sensor_noise[1];
-        r_vec[2] = r_vec[2] * sensor_noise[2];
-        r_vec[3] = r_vec[3] * sensor_noise[3];
-        r_vec[4] = r_vec[4] * sensor_noise[4];
-        r_vec[5] = r_vec[5] * sensor_noise[5];
-        self.r.set_diagonal(&r_vec);
-        cov_zz += self.r;
-        self.r.set_diagonal(&temp);
-        let mut cov_xz = Matrix6::from_element(0.);
-        let temp_sigma_matrix =
-            self.sigma_matrix - Matrix13x6::from_rows(&vec![self.known_state; 13]);
-        for i in 0..=(2 * 6) {
-            cov_xz += temp_sigma_matrix.row(i).transpose()
-                * temp_sensor_sigma_matrix.row(i)
-                * if i == 0 {
-                    lambda / (6. + lambda) + (1. - self.alpha.powi(2) + self.beta)
-                } else {
-                    1. / (2. * (6. + lambda))
-                };
-        }
-        let k = cov_xz
-            * cov_zz.try_inverse().unwrap_or_else(|| {
-                panic!("{:?} {:?}", cov_zz, cov_zz.determinant());
-            });
-        self.known_state += (k * (sensor_update - sensor_predicted).transpose()).transpose();
-        self.covariance_matrix -= k * cov_zz * k.transpose();
-    }
-}
-
-pub struct KalmanFilterVision {
-    pub covariance_matrix: Matrix3<f64>,
-    pub known_state: RowVector3<f64>,
-    pub sigma_matrix: Matrix7x3,
-    q: Matrix3<f64>,
-    r: Matrix3<f64>,
-    sensor_sigma_matrix: Matrix7x3,
-    beta: f64,
-    alpha: f64,
-    kappa: f64,
-}
-
-impl KalmanFilterVision {
-    pub fn new(
-        covariance_matrix: Matrix3<f64>,
-        init_state: RowVector3<f64>, // the components of this vector are x-pos, y-pos, theta, x-acceleration, y-acceleration
-        alpha: f64,
-        kappa: f64,
-        beta: f64,
-        q: Matrix3<f64>,
-        r: Matrix3<f64>,
-    ) -> Self {
-        Self {
-            covariance_matrix,
-            known_state: init_state,
-            sigma_matrix: Matrix7x3::from_element(0.),
-            q,
-            r,
-            sensor_sigma_matrix: Matrix7x3::from_element(0.),
-            beta,
-            alpha,
-            kappa,
-        }
-    }
-
-    fn gen_sigma_matrix(&mut self) {
-        let mut rows: Vec<RowVector3<f64>> = Vec::new();
-        rows.push(self.known_state);
-        let lambda = (self.alpha.powi(2)) * (3. + self.kappa) - 3.;
-        let eigendecomp = (self.covariance_matrix * (3. + lambda)).symmetric_eigen();
-        let mut diagonalization = eigendecomp.eigenvalues;
-        diagonalization.data.iter_mut().for_each(|e| {
-            *e = e.max(0.).sqrt();
-        });
-        let square_root_cov = eigendecomp.eigenvectors
-            * Matrix3::from_diagonal(&diagonalization)
-            * eigendecomp.eigenvectors.try_inverse().unwrap();
-        for i in 0..=(3 - 1) {
-            rows.push(self.known_state + square_root_cov.row(i));
-        }
-        for i in 0..=(3 - 1) {
-            rows.push(self.known_state - square_root_cov.row(i));
-        }
-
-        self.sigma_matrix = Matrix7x3::from_rows(rows.as_slice());
-    }
-
-    pub fn prediction_update(&mut self, time: f64, control: Pose) {
-        self.gen_sigma_matrix();
-        self.sigma_matrix.row_iter_mut().for_each(|mut e| {
-            e[0] += control.angle * time;
-            e[1] += control.position.x * time;
-            e[2] += control.position.y * time;
-        });
-        // self.sigma_matrix.column(4) = Vector13::from_element(mult_pose.position.x);
-        let lambda = (self.alpha.powi(2)) * (6. + self.kappa) - 6.;
-        self.known_state = RowVector3::from_element(0.);
-        for i in 0..=(2 * 3) {
-            self.known_state +=
-                self.sigma_matrix.row(i) / (3. + lambda) * if i != 0 { 1. / 2. } else { lambda };
-        }
-        let temp_sigma_matrix =
-            self.sigma_matrix - Matrix7x3::from_rows(&vec![self.known_state; 7]);
-        self.covariance_matrix = Matrix3::from_element(0.);
-        for i in 0..=(2 * 3) {
-            self.covariance_matrix += temp_sigma_matrix.row(i).transpose()
-                * temp_sigma_matrix.row(i)
-                * if i == 0 {
-                    lambda / (3. + lambda) + (1. - self.alpha.powi(2) + self.beta)
-                } else {
-                    1. / (2. * (3. + lambda))
-                };
-        }
-        self.covariance_matrix += self.q * time;
-    }
-
-    pub fn measurement_update(&mut self, sensor_data: Pose, measurement_bias: f64) {
-        let sensor_update_vector = vec![
-            sensor_data.angle,
-            sensor_data.position.x,
-            sensor_data.position.y,
-        ];
-        let sensor_update = RowVector3::from_vec(sensor_update_vector);
-        self.sensor_sigma_matrix = Matrix7x3::from_rows(
-            self.sigma_matrix
-                .row_iter()
-                .map(|e| {
-                    let mut sensor_data: Vec<f64> = Vec::new();
-                    sensor_data.extend(vec![e[0], e[1], e[2]]);
-                    RowVector3::from_vec(sensor_data.clone())
-                })
-                .collect::<Vec<_>>()
-                .as_slice(),
-        );
-
-        let lambda = (self.alpha.powi(2)) * (3. + self.kappa) - 3.;
-        let mut sensor_predicted = RowVector3::from_element(0.);
-        for i in 0..=(2 * 3) {
-            sensor_predicted += self.sensor_sigma_matrix.row(i) / (3. + lambda)
-                * if i != 0 { 1. / 2. } else { lambda };
-        }
-
-        let mut cov_zz = Matrix3::from_element(0.);
-        let temp_sensor_sigma_matrix =
-            self.sensor_sigma_matrix - Matrix7x3::from_rows(&vec![sensor_predicted; 7]);
-        for i in 0..=(2 * 3) {
-            cov_zz += temp_sensor_sigma_matrix.row(i).transpose()
-                * temp_sensor_sigma_matrix.row(i)
-                * if i == 0 {
-                    lambda / (3. + lambda) + (1. - self.alpha.powi(2) + self.beta)
-                } else {
-                    1. / (2. * (3. + lambda))
-                };
-        }
-        let temp = self.r.diagonal().clone();
-        let r_vec = self.r.diagonal().clone() * measurement_bias;
-
-        self.r.set_diagonal(&r_vec);
-        cov_zz += self.r;
-        self.r.set_diagonal(&temp);
-        cov_zz += self.r * self.known_state[1].hypot(self.known_state[2]).powi(2);
-        let mut cov_xz = Matrix3::from_element(0.);
-        let temp_sigma_matrix =
-            self.sigma_matrix - Matrix7x3::from_rows(&vec![self.known_state; 7]);
-        for i in 0..=(2 * 3) {
-            cov_xz += temp_sigma_matrix.row(i).transpose()
-                * temp_sensor_sigma_matrix.row(i)
-                * if i == 0 {
-                    lambda / (3. + lambda) + (1. - self.alpha.powi(2) + self.beta)
-                } else {
-                    1. / (2. * (3. + lambda))
-                };
-        }
-        let k = cov_xz
-            * cov_zz.try_inverse().unwrap_or_else(|| {
-                panic!("{:?} {:?}", cov_zz, cov_zz.determinant());
-            });
-        self.known_state += (k * (sensor_update - sensor_predicted).transpose()).transpose();
-        self.covariance_matrix -= k * cov_zz * k.transpose();
-    }
-
-    pub fn known_state(&self) -> Pose {
-        Pose {
-            angle: self.known_state[0],
-            position: (self.known_state[1], self.known_state[2]).into(),
-        }
-    }
-}
->>>>>>> 1edcc7cc
+}