use super::{LimitedSensor, Sensor};
use crate::robot::map::Map2D;
use crate::utility::{NewPose, Point, Pose};
use rand::distributions::{Distribution, Normal};
use rand::thread_rng;
use std::sync::Arc;
use std::time::Instant;

/// A sensor which senses all objects' relative positions within a certain fov
pub struct DummyObjectSensor {
    pub map: Arc<Map2D>,
    pub relative_pose: NewPose,
    pub robot_pose: NewPose,
    fov: f64,
    x_noise_distr: Normal,
    y_noise_distr: Normal,
}

impl DummyObjectSensor {
    pub fn new(
        fov: f64,
        map: Arc<Map2D>,
        relative_pose: NewPose,
        robot_pose: NewPose,
        noise_margins: Point,
    ) -> Self {
        Self {
            fov,
            map,
            relative_pose,
            robot_pose,
            x_noise_distr: Normal::new(0., noise_margins.x / 3.),
            y_noise_distr: Normal::new(0., noise_margins.y / 3.),
        }
    }

    pub fn update_pose(&mut self, new_pose: NewPose) {
        self.robot_pose = new_pose
    }
}

<<<<<<< HEAD
impl Sensor<Vec<Point>> for DummyObjectSensor {
    fn relative_pose(&self) -> NewPose {
=======
impl Sensor for DummyObjectSensor {
    type Output = Vec<Point>;

    fn relative_pose(&self) -> Pose {
>>>>>>> eff4f10f
        self.relative_pose
    }

    fn sense(&self) -> Self::Output {
        let sensor_pose = self.robot_pose + self.relative_pose();
        self.map
            .cull_points(sensor_pose, self.fov)
            .iter()
            .map(|o| {
                *o + Point {
                    x: self.x_noise_distr.sample(&mut thread_rng()),
                    y: self.y_noise_distr.sample(&mut thread_rng()),
                }
            })
            .collect()
    }

    fn sense_from_pose(&self, pose: NewPose) -> Vec<Point> {
        let sensor_pose = self.robot_pose + pose;
        self.map
            .cull_points(sensor_pose, self.fov)
            .iter()
            .map(|o| {
                *o + Point {
                    x: self.x_noise_distr.sample(&mut thread_rng()),
                    y: self.y_noise_distr.sample(&mut thread_rng()),
                }
            })
            .collect()
    }
}

impl LimitedSensor<f64> for DummyObjectSensor {
    fn range(&self) -> Option<f64> {
        Some(self.fov)
    }
}

#[derive(Clone)]
pub struct DummyDistanceSensor {
    noise_distr: Normal,
    relative_pose: NewPose,
    pub map: Arc<Map2D>,
    pub robot_pose: NewPose,
    pub max_dist: Option<f64>,
}

impl DummyDistanceSensor {
    /// Noise is Guassian and `noise_margin` is each equal to three standard deviations of the noise distribution.
    /// `relative_pose` is the pose of the sensor relative to the robot
    pub fn new(
        noise_margin: f64,
        relative_pose: NewPose,
        map: Arc<Map2D>,
        robot_pose: NewPose,
        max_dist: Option<f64>,
    ) -> Self {
        Self {
            noise_distr: Normal::new(0., noise_margin / 3.),
            relative_pose,
            map,
            robot_pose,
            max_dist,
        }
    }

    pub fn update_pose(&mut self, new_pose: NewPose) {
        self.robot_pose = new_pose
    }
}

<<<<<<< HEAD
impl Sensor<f64> for DummyDistanceSensor {
    fn sense(&self) -> f64 {
=======
impl Sensor for DummyDistanceSensor {
    type Output = Option<f64>;

    fn sense(&self) -> Self::Output {
>>>>>>> eff4f10f
        let sensor_pose = self.relative_pose + self.robot_pose;
        let ray = self.map.raycast(sensor_pose);
        if let Some(max_dist) = self.max_dist {
            let dist = match ray {
                Some(c) => c.dist(sensor_pose.position),
                None => max_dist,
            };
            if dist > max_dist {
                max_dist
            } else {
                dist + self.noise_distr.sample(&mut thread_rng())
            }
        } else {
            let dist = match ray {
                Some(c) => c.dist(sensor_pose.position),
                None => unreachable!(),
            };
            dist + self.noise_distr.sample(&mut thread_rng())
        }
    }

    fn sense_from_pose(&self, pose: NewPose) -> f64 {
        let sensor_pose = self.relative_pose + pose;
        let ray = self.map.raycast(sensor_pose);
        if let Some(max_dist) = self.max_dist {
            let dist = match ray {
                Some(c) => c.dist(sensor_pose.position),
                None => max_dist,
            };
            if dist > max_dist {
                max_dist
            } else {
                dist + self.noise_distr.sample(&mut thread_rng())
            }
        } else {
            let dist = match ray {
                Some(c) => c.dist(sensor_pose.position),
                None => unreachable!(),
            };
            dist + self.noise_distr.sample(&mut thread_rng())
        }
    }

    fn relative_pose(&self) -> NewPose {
        self.relative_pose
    }
}

<<<<<<< HEAD
impl LimitedSensor<f64, f64> for DummyDistanceSensor {}

pub struct DummyAccelerationSensor {
    x_noise_distr: Normal,
    y_noise_distr: Normal,
    angle_noise_distr: Normal,
}

impl DummyAccelerationSensor {
    pub fn new(noise_margins: Pose) -> Self {
        Self {
            x_noise_distr: Normal::new(0., noise_margins.position.x / 3.),
            y_noise_distr: Normal::new(0., noise_margins.position.x / 3.),
            angle_noise_distr: Normal::new(0., noise_margins.angle / 3.),
        }
    }
}

impl Sensor<(Pose, Pose)> for DummyAccelerationSensor {
    fn sense(&self) -> (Pose, Pose) {
        return (Pose::default(), Pose::default());
    }

    fn sense_from_pose(&self, pose: NewPose) -> (Pose, Pose) {
        return (Pose::default(), Pose::default());
    }
}
=======
impl LimitedSensor<f64> for DummyDistanceSensor {}
>>>>>>> eff4f10f

pub struct DummyPositionSensor {
    angle_noise_distr: Normal,
    x_noise_distr: Normal,
    y_noise_distr: Normal,
    x_vel_noise_distr: Normal,
    y_vel_noise_distr: Normal,
    angle_vel_noise_distr: Normal,
    prev_robot_pose: NewPose,
    pub robot_pose: NewPose,
}

impl DummyPositionSensor {
    /// Noise is Guassian and `noise_margins` are each equal to three standard deviations of the noise distributions
    pub fn new(robot_pose: NewPose, noise_margins: NewPose) -> Self {
        Self {
            angle_noise_distr: Normal::new(0., noise_margins.angle / 3.),
            x_noise_distr: Normal::new(0., noise_margins.position.x / 3.),
            y_noise_distr: Normal::new(0., noise_margins.position.y / 3.),
            x_vel_noise_distr: Normal::new(0., noise_margins.velocity.x / 3.),
            y_vel_noise_distr: Normal::new(0., noise_margins.velocity.y / 3.),
            angle_vel_noise_distr: Normal::new(0., noise_margins.vel_angle / 3.),
            prev_robot_pose: robot_pose,
            robot_pose,
        }
    }

    pub fn update_pose(&mut self, new_pose: NewPose) {
        self.prev_robot_pose = self.robot_pose;
        self.robot_pose = new_pose;
    }
}

<<<<<<< HEAD
impl Sensor<NewPose> for DummyMotionSensor {
    fn sense(&self) -> NewPose {
=======
impl Sensor for DummyPositionSensor {
    type Output = Pose;

    fn sense(&self) -> Self::Output {
>>>>>>> eff4f10f
        let mut rng = thread_rng();
        self.robot_pose - self.prev_robot_pose
            + NewPose {
                angle: self.angle_noise_distr.sample(&mut rng),
                position: Point {
                    x: self.x_noise_distr.sample(&mut rng),
                    y: self.y_noise_distr.sample(&mut rng),
                },
                vel_angle: self.angle_vel_noise_distr.sample(&mut rng),
                velocity: Point {
                    x: self.x_vel_noise_distr.sample(&mut rng),
                    y: self.y_vel_noise_distr.sample(&mut rng),
                },
            }
    }

    fn sense_from_pose(&self, pose: NewPose) -> NewPose {
        let mut rng = thread_rng();
        pose - self.prev_robot_pose
            + NewPose {
                angle: self.angle_noise_distr.sample(&mut rng),
                position: Point {
                    x: self.x_noise_distr.sample(&mut rng),
                    y: self.y_noise_distr.sample(&mut rng),
                },
                vel_angle: self.angle_vel_noise_distr.sample(&mut rng),
                velocity: Point {
                    x: self.x_vel_noise_distr.sample(&mut rng),
                    y: self.y_vel_noise_distr.sample(&mut rng),
                },
            }
    }
}

pub struct DummyMotionSensor {
    left_noise_distr: Normal,
    right_noise_distr: Normal,
    prev_robot_vel: Point,
    prev_measurement_timestep: Instant,
    pub robot_vel: Point,
}

impl Sensor for DummyMotionSensor {
    type Output = Point;

    fn update(&mut self) {
        self.prev_measurement_timestep = Instant::now();
    }

    fn sense(&self) -> Self::Output {
        let mut rng = thread_rng();
        (self.robot_vel - self.prev_robot_vel)
            / self
                .prev_measurement_timestep
                .duration_since(Instant::now())
                .as_millis() as f64
            / 1000.
            + Point {
                x: self.left_noise_distr.sample(&mut rng),
                y: self.left_noise_distr.sample(&mut rng),
            }
    }
}<|MERGE_RESOLUTION|>--- conflicted
+++ resolved
@@ -39,15 +39,10 @@
     }
 }
 
-<<<<<<< HEAD
-impl Sensor<Vec<Point>> for DummyObjectSensor {
-    fn relative_pose(&self) -> NewPose {
-=======
 impl Sensor for DummyObjectSensor {
     type Output = Vec<Point>;
 
-    fn relative_pose(&self) -> Pose {
->>>>>>> eff4f10f
+    fn relative_pose(&self) -> NewPose {
         self.relative_pose
     }
 
@@ -119,15 +114,10 @@
     }
 }
 
-<<<<<<< HEAD
-impl Sensor<f64> for DummyDistanceSensor {
-    fn sense(&self) -> f64 {
-=======
 impl Sensor for DummyDistanceSensor {
-    type Output = Option<f64>;
-
-    fn sense(&self) -> Self::Output {
->>>>>>> eff4f10f
+    type Output = f64;
+
+    fn sense(&self) -> Self::Output {
         let sensor_pose = self.relative_pose + self.robot_pose;
         let ray = self.map.raycast(sensor_pose);
         if let Some(max_dist) = self.max_dist {
@@ -176,8 +166,7 @@
     }
 }
 
-<<<<<<< HEAD
-impl LimitedSensor<f64, f64> for DummyDistanceSensor {}
+impl LimitedSensor<f64> for DummyDistanceSensor {}
 
 pub struct DummyAccelerationSensor {
     x_noise_distr: Normal,
@@ -195,18 +184,17 @@
     }
 }
 
-impl Sensor<(Pose, Pose)> for DummyAccelerationSensor {
-    fn sense(&self) -> (Pose, Pose) {
+impl Sensor for DummyAccelerationSensor {
+    type Output = (Pose, Pose);
+
+    fn sense(&self) -> Self::Output {
         return (Pose::default(), Pose::default());
     }
 
-    fn sense_from_pose(&self, pose: NewPose) -> (Pose, Pose) {
+    fn sense_from_pose(&self, pose: NewPose) -> Self::Output {
         return (Pose::default(), Pose::default());
     }
 }
-=======
-impl LimitedSensor<f64> for DummyDistanceSensor {}
->>>>>>> eff4f10f
 
 pub struct DummyPositionSensor {
     angle_noise_distr: Normal,
@@ -240,15 +228,10 @@
     }
 }
 
-<<<<<<< HEAD
-impl Sensor<NewPose> for DummyMotionSensor {
-    fn sense(&self) -> NewPose {
-=======
 impl Sensor for DummyPositionSensor {
-    type Output = Pose;
-
-    fn sense(&self) -> Self::Output {
->>>>>>> eff4f10f
+    type Output = NewPose;
+
+    fn sense(&self) -> Self::Output {
         let mut rng = thread_rng();
         self.robot_pose - self.prev_robot_pose
             + NewPose {
@@ -265,7 +248,7 @@
             }
     }
 
-    fn sense_from_pose(&self, pose: NewPose) -> NewPose {
+    fn sense_from_pose(&self, pose: NewPose) -> Self::Output {
         let mut rng = thread_rng();
         pose - self.prev_robot_pose
             + NewPose {
@@ -311,4 +294,8 @@
                 y: self.left_noise_distr.sample(&mut rng),
             }
     }
+
+    fn sense_from_pose(&self, pose: NewPose) -> Self::Output {
+        Point::default()
+    }
 }