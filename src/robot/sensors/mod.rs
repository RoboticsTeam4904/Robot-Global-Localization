--- conflicted
+++ resolved
@@ -2,11 +2,8 @@
 
 // pub mod gpio;
 pub mod dummy;
-<<<<<<< HEAD
-=======
 pub mod rplidar;
 
->>>>>>> eff4f10f
 /// The generic trait for any sensor.
 /// Only `sense` is required, but relative pose is highly recommended.
 ///
@@ -17,13 +14,9 @@
     /// Update the sensor
     fn update(&mut self) {}
     /// Gets the value that the sensor is currently sensing
-<<<<<<< HEAD
-    fn sense(&self) -> T;
+    fn sense(&self) -> Self::Output;
     /// Gets the value that the sensor would sense at a given pose
-    fn sense_from_pose(&self, pose: NewPose) -> T;
-=======
-    fn sense(&self) -> Self::Output;
->>>>>>> eff4f10f
+    fn sense_from_pose(&self, pose: NewPose) -> Self::Output;
     /// Get the pose of the sensor relative to the pose of the robot
     fn relative_pose(&self) -> NewPose {
         NewPose::default()
@@ -37,23 +30,4 @@
     fn range(&self) -> Option<T> {
         None
     }
-}
-
-impl<T, U: Sensor<T>> Sensor<Vec<T>> for Vec<U> {
-    fn update(&mut self) {
-        self.iter_mut().for_each(|s| s.update());
-    }
-    fn sense(&self) -> Vec<T> {
-        self.iter().map(|s| s.sense()).collect()
-    }
-    fn sense_from_pose(&self, pose: NewPose) -> Vec<T> {
-        self.iter().map(|s| s.sense_from_pose(pose)).collect()
-    }
-    fn relative_pose(&self) -> NewPose {
-        if let Some(s) = self.first() {
-            s.relative_pose()
-        } else {
-            NewPose::default()
-        }
-    }
 }