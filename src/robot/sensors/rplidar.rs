--- conflicted
+++ resolved
@@ -1,5 +1,5 @@
 use super::{LimitedSensor, Sensor};
-use crate::utility::{Pose, Point};
+use crate::utility::{Point, Pose};
 use rplidar_drv::{RplidarDevice, RplidarHostProtocol, ScanPoint};
 use rpos_drv::Channel;
 use serialport::prelude::*;
@@ -14,13 +14,12 @@
 struct RplidarSensor<T: RangeBounds<f64> + Clone> {
     pub device: RplidarDevice<dyn serialport::SerialPort>,
     pub latest_scan: Vec<ScanPoint>,
-<<<<<<< HEAD
-    pub relative_pose: KinematicState,
+    pub relative_pose: Pose,
     pub sense_range: Option<T>,
 }
 
 impl<T: RangeBounds<f64> + Clone> RplidarSensor<T> {
-    pub fn new(serial_port: &str, relative_pose: KinematicState, baud_rate: Option<u32>) -> RplidarSensor<Range<f64>> {
+    pub fn new(serial_port: &str, relative_pose: Pose, baud_rate: Option<u32>) -> RplidarSensor<Range<f64>> {
         let mut sensor = Self::with_range(serial_port, relative_pose, None, baud_rate);
         let typical_mode = sensor.device.get_typical_scan_mode().unwrap();
         let sense_range = sensor.device
@@ -37,15 +36,7 @@
         }
     }
 
-    pub fn with_range(serial_port: &str, relative_pose: KinematicState, sense_range: Option<T>, baud_rate: Option<u32>) -> RplidarSensor<T> {
-=======
-    pub relative_pose: Pose,
-    pub max_range: Option<f64>,
-}
-
-impl RplidarSensor {
-    pub fn new(serial_port: &str, relative_pose: Pose, baud_rate: Option<u32>) -> Self {
->>>>>>> c0d6117c
+    pub fn with_range(serial_port: &str, relative_pose: Pose, sense_range: Option<T>, baud_rate: Option<u32>) -> RplidarSensor<T> {
         let s = SerialPortSettings {
             baud_rate: baud_rate.unwrap_or(DEFAULT_BUAD_RATE),
             data_bits: DataBits::Eight,
