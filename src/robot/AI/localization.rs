use crate::robot::map::Map2D;
use crate::robot::sensors::dummy::{DummyDistanceSensor, DummyVelocitySensor};
use crate::robot::sensors::LimitedSensor;
use crate::robot::sensors::Sensor;
use crate::utility::{KinematicState, Point, Pose};
<<<<<<< HEAD
use nalgebra::{
    ArrayStorage, Matrix, Matrix1, Matrix4, Matrix6, Matrix6x1, Matrix6x4, RowVector1, RowVector4,
    RowVector6, U1, U13, U4, U6,
};
=======
use nalgebra::{ArrayStorage, Matrix, Matrix6, RowVector6, U1, U13, U6, U7};
>>>>>>> 0047f3a4
use rand::distributions::WeightedIndex;
use rand::prelude::*;
use std::f64::consts::PI;
use std::sync::Arc;

// TODO: c o d e d u p l i c a t i o n
type RowVector7<T> = Matrix<T, U1, U7, ArrayStorage<T, U1, U7>>;
type Matrix6x7<T> = Matrix<T, U6, U7, ArrayStorage<T, U6, U7>>;
type Matrix7<T> = Matrix<T, U7, U7, ArrayStorage<T, U7, U7>>;
type Matrix13x7 = Matrix<f64, U13, U7, ArrayStorage<f64, U13, U7>>;
type Vector13 = Matrix<f64, U13, U1, ArrayStorage<f64, U13, U1>>;
<<<<<<< HEAD
type Matrix13x1 = Matrix<f64, U13, U1, ArrayStorage<f64, U13, U1>>;
=======
type Matrix13x6 = Matrix<f64, U13, U6, ArrayStorage<f64, U13, U6>>;
>>>>>>> 0047f3a4
struct KinematicBelief;

impl KinematicBelief {
    fn new(max_particle_count: usize, max_position: Point) -> Vec<KinematicState> {
        let mut belief = Vec::with_capacity(max_particle_count);
        for _ in 0..max_particle_count {
            belief.push(KinematicState::random(
                0.0..2. * PI,
                0.0..max_position.x,
                0.0..max_position.y,
                0.0..0.0,
                0.0..0.0,
                0.0..0.0,
            ));
        }
        belief
    }

    fn from_distributions<T, U>(
        max_particle_count: usize,
        distr: (T, (T, T)),
    ) -> Vec<KinematicState>
    where
        T: Distribution<U>,
        U: Clone + Into<f64>,
    {
        let (angle_distr, (x_distr, y_distr)) = distr;
        let mut belief = Vec::with_capacity(max_particle_count);
        for ((x, y), angle) in x_distr
            .sample_iter(&mut thread_rng())
            .zip(y_distr.sample_iter(&mut thread_rng()))
            .zip(angle_distr.sample_iter(&mut thread_rng()))
            .take(max_particle_count)
        {
            belief.push(KinematicState {
                angle: angle.clone().into(),
                position: Point {
                    x: x.clone().into(),
                    y: y.clone().into(),
                },
                vel_angle: angle.into(),
                velocity: Point {
                    x: x.clone().into(),
                    y: y.clone().into(),
                },
            });
        }
        belief
    }
}

/// Uses Unscented Kalman Filter to approximate robot state
pub struct KalmanFilter<T>
where
    T: Sensor<Output = f64>,
{
    pub covariance_matrix: Matrix6<f64>,
    pub distance_sensors: Vec<T>,
    sim_sensors: Vec<DummyDistanceSensor>,
    motion_sensor: DummyVelocitySensor,
    pub known_state: RowVector6<f64>,
    sigma_matrix: Matrix13x6,
    q: Matrix6<f64>,
<<<<<<< HEAD
    r: Matrix1<f64>,
    sensor_sigma_matrix: Matrix13x1,
=======
    r: Matrix7<f64>,
    sensor_sigma_matrix: Matrix13x7,
>>>>>>> 0047f3a4
    beta: f64,
    alpha: f64,
    kappa: f64,
}

impl<T> KalmanFilter<T>
where
    T: Sensor<Output = f64>,
{
    pub fn new(
        covariance_matrix: Matrix6<f64>,
        init_state: RowVector6<f64>, // the components of this vector are x-pos, y-pos, theta, x-acceleration, y-acceleration
        alpha: f64,
        kappa: f64,
        beta: f64,
        q: Matrix6<f64>,
<<<<<<< HEAD
        r: Matrix1<f64>,
=======
        r: Matrix7<f64>,
>>>>>>> 0047f3a4
        distance_sensors: Vec<T>,
        sim_sensors: Vec<DummyDistanceSensor>,
        motion_sensor: DummyVelocitySensor,
    ) -> Self {
        Self {
            covariance_matrix,
            distance_sensors,
            sim_sensors,
            motion_sensor,
            known_state: init_state,
            sigma_matrix: Matrix13x6::from_element(0.),
            q,
            r,
<<<<<<< HEAD
            sensor_sigma_matrix: Matrix13x1::from_element(0.),
=======
            sensor_sigma_matrix: Matrix13x7::from_element(0.),
>>>>>>> 0047f3a4
            beta,
            alpha,
            kappa,
        }
    }

    fn gen_sigma_matrix(&mut self) {
        let mut rows: Vec<RowVector6<f64>> = Vec::new();
        rows.push(self.known_state);
        let lambda = (self.alpha.powi(2)) * (6. + self.kappa) - 6.;
        let eigendecomp = (self
            .covariance_matrix
            .map(|e| (e * 100000.).round() / 100000.)
            * (6. + lambda))
            .symmetric_eigen();
        let mut diagonalization = eigendecomp.eigenvalues;
        diagonalization.data.iter_mut().for_each(|e| {
            *e = e.max(0.).sqrt();
        });
        let square_root_cov = eigendecomp.eigenvectors
            * Matrix6::from_diagonal(&diagonalization)
            * eigendecomp.eigenvectors.try_inverse().unwrap();
        for i in 0..=(6 - 1) {
            rows.push(self.known_state + square_root_cov.row(i));
        }
        for i in 0..=(6 - 1) {
            rows.push(self.known_state - square_root_cov.row(i));
        }

        self.sigma_matrix = Matrix13x6::from_rows(rows.as_slice());
    }

    pub fn prediction_update(&mut self, time: f64, control: Pose) {
        self.gen_sigma_matrix();

        self.sigma_matrix.row_iter_mut().for_each(|mut e| {
            e[0] = (e[0] + e[3] * time) % (2. * PI);
            e[1] += e[4] * time;
            e[2] += e[5] * time;
            e[3] += control.angle * time;
            e[4] += control.position.x * time;
            e[5] += control.position.y * time;
        });
        // self.sigma_matrix.column(4) = Vector13::from_element(mult_pose.position.x);
        let lambda = (self.alpha.powi(2)) * (6. + self.kappa) - 6.;
        self.known_state = RowVector6::from_element(0.);
        for i in 0..=(2 * 6) {
            self.known_state +=
                self.sigma_matrix.row(i) / (6. + lambda) * if i != 0 { 1. / 2. } else { lambda };
        }
        let temp_sigma_matrix =
            self.sigma_matrix - Matrix13x6::from_rows(&vec![self.known_state; 13]);
        self.covariance_matrix = Matrix6::from_element(0.);
        for i in 0..=(2 * 6) {
            self.covariance_matrix += temp_sigma_matrix.row(i).transpose()
                * temp_sigma_matrix.row(i)
                * if i == 0 {
                    lambda / (6. + lambda) + (1. - self.alpha.powi(2) + self.beta)
                } else {
                    1. / (2. * (6. + lambda))
                };
        }
        self.covariance_matrix += self.q;
    }

<<<<<<< HEAD
    pub fn measurement_update(&mut self, sensor_update: RowVector1<f64>) {
        let mut sensor_data: Vec<f64> = Vec::new();
        self.sensor_sigma_matrix = Matrix13x1::from_rows(
=======
    pub fn measurement_update(&mut self) {
        let mut sensor_data: Vec<f64> = Vec::new();
        let mut sensor_update_vector: Vec<f64> = self
            .distance_sensors
            .iter()
            .map(|distance_sensor| distance_sensor.sense())
            .collect();
        let velocity_sensor_data = self.motion_sensor.sense();
        sensor_update_vector.extend(vec![
            velocity_sensor_data.angle,
            velocity_sensor_data.position.x,
            velocity_sensor_data.position.y,
        ]);
        let sensor_update = RowVector7::from_vec(sensor_update_vector);
        let mut sim_sensors = self.sim_sensors.clone();
        self.sensor_sigma_matrix = Matrix13x7::from_rows(
>>>>>>> 0047f3a4
            self.sigma_matrix
                .row_iter()
                .map(|e| {
                    let updated_pose: KinematicState = KinematicState {
                        angle: e[0],
                        position: (e[1], e[2]).into(),
                        vel_angle: e[3],
                        velocity: (e[4], e[5]).into(),
                    };
                    sensor_data = sim_sensors
                        .iter_mut()
                        .map(|sim_sensor| {
                            sim_sensor.update_pose(updated_pose);
                            sim_sensor.sense()
                        })
                        .collect();
<<<<<<< HEAD
                    RowVector1::from_vec(sensor_data.clone())
=======

                    sensor_data.extend(vec![e[0], e[1], e[2]]);
                    RowVector7::from_vec(sensor_data.clone())
>>>>>>> 0047f3a4
                })
                .collect::<Vec<_>>()
                .as_slice(),
        );
        println!("{:?}", sensor_update);
        let lambda = (self.alpha.powi(2)) * (6. + self.kappa) - 6.;
<<<<<<< HEAD
        let mut sensor_predicted = RowVector1::from_element(0.);
=======
        let mut sensor_predicted = RowVector7::from_element(0.);
>>>>>>> 0047f3a4
        for i in 0..=(2 * 6) {
            sensor_predicted += self.sensor_sigma_matrix.row(i) / (6. + lambda)
                * if i != 0 { 1. / 2. } else { lambda };
        }

<<<<<<< HEAD
        let mut cov_zz = Matrix1::from_element(0.);
        let temp_sensor_sigma_matrix =
            self.sensor_sigma_matrix - Matrix13x1::from_rows(&vec![sensor_predicted; 13]);
=======
        let mut cov_zz = Matrix7::from_element(0.);
        let temp_sensor_sigma_matrix =
            self.sensor_sigma_matrix - Matrix13x7::from_rows(&vec![sensor_predicted; 13]);
>>>>>>> 0047f3a4
        for i in 0..=(2 * 6) {
            cov_zz += temp_sensor_sigma_matrix.row(i).transpose()
                * temp_sensor_sigma_matrix.row(i)
                * if i == 0 {
                    lambda / (6. + lambda) + (1. - self.alpha.powi(2) + self.beta)
                } else {
                    1. / (2. * (6. + lambda))
                };
        }
        cov_zz += self.r;

<<<<<<< HEAD
        let mut cov_xz = Matrix6x1::from_element(0.);
=======
        let mut cov_xz = Matrix6x7::from_element(0.);
>>>>>>> 0047f3a4
        let temp_sigma_matrix =
            self.sigma_matrix - Matrix13x6::from_rows(&vec![self.known_state; 13]);
        for i in 0..=(2 * 6) {
            cov_xz += temp_sigma_matrix.row(i).transpose()
                * temp_sensor_sigma_matrix.row(i)
                * if i == 0 {
                    lambda / (6. + lambda) + (1. - self.alpha.powi(2) + self.beta)
                } else {
                    1. / (2. * (6. + lambda))
                };
        }
        cov_zz = cov_zz.map(|e| (e * 100000.).round() / 100000.);
        println!("{:?}", cov_zz);
        let k = cov_xz * cov_zz.try_inverse().unwrap();
        self.known_state += (k * (sensor_update - sensor_predicted).transpose()).transpose();
        self.covariance_matrix -= k * cov_zz * k.transpose();
    }
}

/// A localizer that uses likelyhood-based Monte Carlo Localization
/// and takes in motion and range finder sensor data
pub struct DistanceFinderMCL {
    pub map: Arc<Map2D>,
    pub belief: Vec<KinematicState>,
    max_particle_count: usize,
    weight_sum_threshold: f64,
    weight_from_error: Box<dyn FnMut(&f64) -> f64 + Send + Sync>,
    resampling_noise: KinematicState,
}

impl DistanceFinderMCL {
    /// Generates a new localizer with the given parameters.
    /// Every step, the localizer should recieve a control and observation update
    pub fn new(
        max_particle_count: usize,
        map: Arc<Map2D>,
        weight_from_error: Box<dyn FnMut(&f64) -> f64 + Send + Sync>,
        resampling_noise: KinematicState,
    ) -> Self {
        let max_position = (map.width, map.height);
        let belief = KinematicBelief::new(max_particle_count, max_position.into());
        Self {
            max_particle_count,
            weight_sum_threshold: max_particle_count as f64 / 60., // TODO: fixed parameter
            map,
            weight_from_error,
            belief,
            resampling_noise,
        }
    }

    /// Similar to new, but instead of generating `belief` based on a uniform distribution,
    /// generates it based on the given `pose_distr` which is in the form (angle distribution, (x distribution, y distribution))
    pub fn from_distributions<T, U>(
        distr: (T, (T, T)),
        max_particle_count: usize,
        map: Arc<Map2D>,
        weight_from_error: Box<dyn FnMut(&f64) -> f64 + Send + Sync>,
        resampling_noise: KinematicState,
    ) -> Self
    where
        T: Distribution<U>,
        U: Clone + Into<f64>,
    {
        let belief = KinematicBelief::from_distributions(max_particle_count, distr);
        Self {
            max_particle_count,
            weight_sum_threshold: max_particle_count as f64 / 60., // TODO: fixed parameter
            map,
            weight_from_error,
            belief,
            resampling_noise,
        }
    }

    /// Takes in a sensor which senses the total change in pose sensed since the last update
    pub fn control_update<U: Sensor<Output = KinematicState>>(&mut self, u: &U) {
        let update = u.sense();
        self.belief.iter_mut().for_each(|p| *p += update);
    }

    /// Takes in a vector of distance finder sensors (e.g. laser range finder)
    pub fn observation_update<Z>(&mut self, z: &[Z])
    where
        Z: Sensor<Output = Option<f64>> + LimitedSensor<f64>,
    {
        let mut errors: Vec<f64> = Vec::with_capacity(self.belief.len());
        for sample in &self.belief {
            let mut sum_error = 0.;
            for sensor in z.iter() {
                let pred_observation = self.map.raycast(*sample + sensor.relative_pose());
                sum_error += match sensor.sense() {
                    Some(real_dist) => match pred_observation {
                        Some(pred) => {
                            let pred_dist = pred.dist(sample.position);
                            if pred_dist <= sensor.range().unwrap_or(std::f64::MAX) {
                                (real_dist - pred_dist).abs() // powi(2) // TODO: fixed parameter
                            } else {
                                0.
                            }
                        }
                        None => 6., // TODO: fixed parameter
                    },
                    None => match pred_observation {
                        Some(_) => 6., // TODO: fixed parameter
                        None => 0.,
                    },
                };
            }
            errors.push(sum_error / z.len() as f64);
        }

        let mut new_particles = Vec::new();
        #[allow(clippy::float_cmp)]
        let weights: Vec<f64> = if errors.iter().all(|error| error == &0.) {
            errors
                .iter()
                .map(|_| 2. * self.weight_sum_threshold / self.belief.len() as f64) // TODO: fixed parameter
                .collect()
        } else {
            errors
                .iter()
                .map(|error| (self.weight_from_error)(error))
                .collect()
        };
        let distr = WeightedIndex::new(weights.clone()).unwrap();
        let mut sum_weights = 0.;
        let mut rng = thread_rng();
        // TODO: rather than have max particle count and weight sum threshold parameters,
        // it might be beneficial to use some dynamic combination of the two as the break condition.
        while sum_weights < self.weight_sum_threshold
            && new_particles.len() < self.max_particle_count
        {
            let idx = distr.sample(&mut rng);
            sum_weights += weights[idx];
            new_particles
                .push(self.belief[idx] + KinematicState::random_from_range(self.resampling_noise));
        }
        self.belief = new_particles;
    }

    pub fn get_prediction(&self) -> KinematicState {
        let mut average_pose = KinematicState::default();
        for sample in &self.belief {
            average_pose += *sample;
        }
        average_pose / (self.belief.len() as f64)
    }
}

/// A localizer that uses likelyhood-based Monte Carlo Localization
/// and takes in motion and range finder sensor data
pub struct ObjectDetectorMCL {
    pub map: Arc<Map2D>,
    pub belief: Vec<KinematicState>,
    max_particle_count: usize,
    weight_sum_threshold: f64,
    weight_from_error: Box<dyn FnMut(&f64) -> f64 + Send + Sync>,
    resampling_noise: KinematicState,
}

impl ObjectDetectorMCL {
    /// Generates a new localizer with the given parameters.
    /// Every step, the localizer should recieve a control and observation update
    pub fn new(
        max_particle_count: usize,
        map: Arc<Map2D>,
        weight_from_error: Box<dyn FnMut(&f64) -> f64 + Send + Sync>,
        resampling_noise: KinematicState,
    ) -> Self {
        let max_position = (map.width, map.height);
        let belief = KinematicBelief::new(max_particle_count, max_position.into());
        Self {
            max_particle_count,
            weight_sum_threshold: max_particle_count as f64 / 60., // TODO: fixed parameter
            map,
            weight_from_error,
            belief,
            resampling_noise,
        }
    }

    /// Similar to new, but instead of generating `belief` based on a uniform distribution,
    /// generates it based on the given `pose_distr` which is in the form (angle distribution, (x distribution, y distribution))
    pub fn from_distributions<T, U>(
        distr: (T, (T, T)),
        max_particle_count: usize,
        map: Arc<Map2D>,
        weight_from_error: Box<dyn FnMut(&f64) -> f64 + Send + Sync>,
        resampling_noise: KinematicState,
    ) -> Self
    where
        T: Distribution<U>,
        U: Clone + Into<f64>,
    {
        let belief = KinematicBelief::from_distributions(max_particle_count, distr);
        Self {
            max_particle_count,
            weight_sum_threshold: max_particle_count as f64 / 60., // TODO: fixed parameter
            map,
            weight_from_error,
            belief,
            resampling_noise,
        }
    }

    /// Takes in a sensor which senses the total change in pose since the last update
    pub fn control_update<U: Sensor<Output = KinematicState>>(&mut self, u: &U) {
        let update = u.sense();
        self.belief.iter_mut().for_each(|p| *p += update);
    }

    /// Takes in a sensor which senses all objects within a certain field of view
    pub fn observation_update<Z>(&mut self, z: &Z)
    where
        Z: Sensor<Output = Vec<Point>> + LimitedSensor<f64>,
    {
        let observation = {
            let mut observation = z.sense();
            observation.sort_by(|a, b| a.mag().partial_cmp(&b.mag()).unwrap());
            observation
        };
        let fov = if let Some(range) = z.range() {
            range
        } else {
            2. * PI
        };
        let mut errors: Vec<f64> = Vec::with_capacity(self.belief.len());
        for sample in &self.belief {
            let mut sum_error = 0.;
            let pred_observation = {
                let mut pred_observation = self.map.cull_points(*sample + z.relative_pose(), fov);
                pred_observation.sort_by(|a, b| a.mag().partial_cmp(&b.mag()).unwrap());
                pred_observation
            };
            // TODO: fixed parameter
            // This method of calculating error is not entirely sound
            let mut total = 0;
            for (real, pred) in observation.iter().zip(pred_observation.iter()) {
                sum_error += (*real - *pred).mag();
                total += 1;
            }
            // TODO: fixed parameter
            // TODO: panics at Uniform::new called with `low >= high` when erorr is divided by total
            sum_error += 6. * (observation.len() as f64 - pred_observation.len() as f64).abs();
            errors.push(sum_error);
        }

        let mut new_particles = Vec::new();
        #[allow(clippy::float_cmp)]
        let weights: Vec<f64> = if errors
            .iter()
            .all(|error| error == &0. || error == &std::f64::NAN)
        {
            errors
                .iter()
                .map(|_| self.weight_sum_threshold / self.belief.len() as f64) // TODO: fixed parameter
                .collect()
        } else {
            errors
                .iter()
                .map(|error| (self.weight_from_error)(error))
                .collect()
        };
        let distr = WeightedIndex::new(weights.clone()).unwrap();
        let mut sum_weights = 0.;
        let mut rng = thread_rng();
        // TODO: rather than have max particle count and weight sum threshold parameters,
        // it might be beneficial to use some dynamic combination of the two as the break condition.
        while sum_weights < self.weight_sum_threshold
            && new_particles.len() < self.max_particle_count
        {
            let idx = distr.sample(&mut rng);
            sum_weights += weights[idx];
            new_particles
                .push(self.belief[idx] + KinematicState::random_from_range(self.resampling_noise));
        }
        self.belief = new_particles;
    }

    pub fn get_prediction(&self) -> KinematicState {
        let mut average_pose = KinematicState::default();
        for sample in &self.belief {
            average_pose += *sample;
        }
        average_pose / (self.belief.len() as f64)
    }
}<|MERGE_RESOLUTION|>--- conflicted
+++ resolved
@@ -3,14 +3,7 @@
 use crate::robot::sensors::LimitedSensor;
 use crate::robot::sensors::Sensor;
 use crate::utility::{KinematicState, Point, Pose};
-<<<<<<< HEAD
-use nalgebra::{
-    ArrayStorage, Matrix, Matrix1, Matrix4, Matrix6, Matrix6x1, Matrix6x4, RowVector1, RowVector4,
-    RowVector6, U1, U13, U4, U6,
-};
-=======
 use nalgebra::{ArrayStorage, Matrix, Matrix6, RowVector6, U1, U13, U6, U7};
->>>>>>> 0047f3a4
 use rand::distributions::WeightedIndex;
 use rand::prelude::*;
 use std::f64::consts::PI;
@@ -22,11 +15,7 @@
 type Matrix7<T> = Matrix<T, U7, U7, ArrayStorage<T, U7, U7>>;
 type Matrix13x7 = Matrix<f64, U13, U7, ArrayStorage<f64, U13, U7>>;
 type Vector13 = Matrix<f64, U13, U1, ArrayStorage<f64, U13, U1>>;
-<<<<<<< HEAD
-type Matrix13x1 = Matrix<f64, U13, U1, ArrayStorage<f64, U13, U1>>;
-=======
 type Matrix13x6 = Matrix<f64, U13, U6, ArrayStorage<f64, U13, U6>>;
->>>>>>> 0047f3a4
 struct KinematicBelief;
 
 impl KinematicBelief {
@@ -90,13 +79,8 @@
     pub known_state: RowVector6<f64>,
     sigma_matrix: Matrix13x6,
     q: Matrix6<f64>,
-<<<<<<< HEAD
-    r: Matrix1<f64>,
-    sensor_sigma_matrix: Matrix13x1,
-=======
     r: Matrix7<f64>,
     sensor_sigma_matrix: Matrix13x7,
->>>>>>> 0047f3a4
     beta: f64,
     alpha: f64,
     kappa: f64,
@@ -113,11 +97,7 @@
         kappa: f64,
         beta: f64,
         q: Matrix6<f64>,
-<<<<<<< HEAD
-        r: Matrix1<f64>,
-=======
         r: Matrix7<f64>,
->>>>>>> 0047f3a4
         distance_sensors: Vec<T>,
         sim_sensors: Vec<DummyDistanceSensor>,
         motion_sensor: DummyVelocitySensor,
@@ -131,11 +111,7 @@
             sigma_matrix: Matrix13x6::from_element(0.),
             q,
             r,
-<<<<<<< HEAD
-            sensor_sigma_matrix: Matrix13x1::from_element(0.),
-=======
             sensor_sigma_matrix: Matrix13x7::from_element(0.),
->>>>>>> 0047f3a4
             beta,
             alpha,
             kappa,
@@ -201,11 +177,6 @@
         self.covariance_matrix += self.q;
     }
 
-<<<<<<< HEAD
-    pub fn measurement_update(&mut self, sensor_update: RowVector1<f64>) {
-        let mut sensor_data: Vec<f64> = Vec::new();
-        self.sensor_sigma_matrix = Matrix13x1::from_rows(
-=======
     pub fn measurement_update(&mut self) {
         let mut sensor_data: Vec<f64> = Vec::new();
         let mut sensor_update_vector: Vec<f64> = self
@@ -222,7 +193,6 @@
         let sensor_update = RowVector7::from_vec(sensor_update_vector);
         let mut sim_sensors = self.sim_sensors.clone();
         self.sensor_sigma_matrix = Matrix13x7::from_rows(
->>>>>>> 0047f3a4
             self.sigma_matrix
                 .row_iter()
                 .map(|e| {
@@ -239,38 +209,23 @@
                             sim_sensor.sense()
                         })
                         .collect();
-<<<<<<< HEAD
-                    RowVector1::from_vec(sensor_data.clone())
-=======
 
                     sensor_data.extend(vec![e[0], e[1], e[2]]);
                     RowVector7::from_vec(sensor_data.clone())
->>>>>>> 0047f3a4
                 })
                 .collect::<Vec<_>>()
                 .as_slice(),
         );
-        println!("{:?}", sensor_update);
         let lambda = (self.alpha.powi(2)) * (6. + self.kappa) - 6.;
-<<<<<<< HEAD
-        let mut sensor_predicted = RowVector1::from_element(0.);
-=======
         let mut sensor_predicted = RowVector7::from_element(0.);
->>>>>>> 0047f3a4
         for i in 0..=(2 * 6) {
             sensor_predicted += self.sensor_sigma_matrix.row(i) / (6. + lambda)
                 * if i != 0 { 1. / 2. } else { lambda };
         }
 
-<<<<<<< HEAD
-        let mut cov_zz = Matrix1::from_element(0.);
-        let temp_sensor_sigma_matrix =
-            self.sensor_sigma_matrix - Matrix13x1::from_rows(&vec![sensor_predicted; 13]);
-=======
         let mut cov_zz = Matrix7::from_element(0.);
         let temp_sensor_sigma_matrix =
             self.sensor_sigma_matrix - Matrix13x7::from_rows(&vec![sensor_predicted; 13]);
->>>>>>> 0047f3a4
         for i in 0..=(2 * 6) {
             cov_zz += temp_sensor_sigma_matrix.row(i).transpose()
                 * temp_sensor_sigma_matrix.row(i)
@@ -282,11 +237,7 @@
         }
         cov_zz += self.r;
 
-<<<<<<< HEAD
-        let mut cov_xz = Matrix6x1::from_element(0.);
-=======
         let mut cov_xz = Matrix6x7::from_element(0.);
->>>>>>> 0047f3a4
         let temp_sigma_matrix =
             self.sigma_matrix - Matrix13x6::from_rows(&vec![self.known_state; 13]);
         for i in 0..=(2 * 6) {
