use crate::robot::map::Map2D;
use crate::robot::sensors::dummy::{DummyDistanceSensor, DummyVelocitySensor};
use crate::robot::sensors::LimitedSensor;
use crate::robot::sensors::Sensor;
use crate::utility::{KinematicState, Point, Pose};
use nalgebra::{ArrayStorage, Matrix, Matrix6, RowVector6, U1, U13, U6, U7};
use rand::distributions::WeightedIndex;
use rand::prelude::*;
use std::f64::consts::PI;
use std::sync::Arc;

// TODO: c o d e d u p l i c a t i o n
type RowVector7<T> = Matrix<T, U1, U7, ArrayStorage<T, U1, U7>>;
type Matrix6x7<T> = Matrix<T, U6, U7, ArrayStorage<T, U6, U7>>;
type Matrix7<T> = Matrix<T, U7, U7, ArrayStorage<T, U7, U7>>;
type Matrix13x7 = Matrix<f64, U13, U7, ArrayStorage<f64, U13, U7>>;
type Vector13 = Matrix<f64, U13, U1, ArrayStorage<f64, U13, U1>>;
type Matrix13x6 = Matrix<f64, U13, U6, ArrayStorage<f64, U13, U6>>;
struct PoseBelief;

impl PoseBelief {
    fn new(max_particle_count: usize, max_position: Point) -> Vec<Pose> {
        let mut belief = Vec::with_capacity(max_particle_count);
        for _ in 0..max_particle_count {
            belief.push(Pose::random(
                0.0..2. * PI,
                0.0..max_position.x,
                0.0..max_position.y,
<<<<<<< HEAD
                0.0..0.5,
                0.0..0.5,
                0.0..0.5,
=======
>>>>>>> c0d6117c
            ));
        }
        belief
    }

    fn from_distributions<T, U>(
        max_particle_count: usize,
        distr: (T, (T, T)),
    ) -> Vec<Pose>
    where
        T: Distribution<U>,
        U: Into<f64>,
    {
        let (angle_distr, (x_distr, y_distr)) = distr;
        let mut belief = Vec::with_capacity(max_particle_count);
        for ((x, y), angle) in x_distr
            .sample_iter(&mut thread_rng())
            .zip(y_distr.sample_iter(&mut thread_rng()))
            .zip(angle_distr.sample_iter(&mut thread_rng()))
            .take(max_particle_count)
        {
            belief.push(Pose {
                angle: angle.into(),
                position: Point {
                    x: x.into(),
                    y: y.into(),
                },
            });
        }
        belief
    }
}

/// Uses Unscented Kalman Filter to approximate robot state
pub struct KalmanFilter<T>
where
    T: Sensor<Output = f64>,
{
    pub covariance_matrix: Matrix6<f64>,
    pub distance_sensors: Vec<T>,
    sim_sensors: Vec<DummyDistanceSensor>,
    motion_sensor: DummyVelocitySensor,
    pub known_state: RowVector6<f64>,
    sigma_matrix: Matrix13x6,
    q: Matrix6<f64>,
    r: Matrix7<f64>,
    sensor_sigma_matrix: Matrix13x7,
    beta: f64,
    alpha: f64,
    kappa: f64,
}

impl<T> KalmanFilter<T>
where
    T: Sensor<Output = f64>,
{
    pub fn new(
        covariance_matrix: Matrix6<f64>,
        init_state: RowVector6<f64>, // the components of this vector are x-pos, y-pos, theta, x-acceleration, y-acceleration
        alpha: f64,
        kappa: f64,
        beta: f64,
        q: Matrix6<f64>,
        r: Matrix7<f64>,
        distance_sensors: Vec<T>,
        sim_sensors: Vec<DummyDistanceSensor>,
        motion_sensor: DummyVelocitySensor,
    ) -> Self {
        Self {
            covariance_matrix,
            distance_sensors,
            sim_sensors,
            motion_sensor,
            known_state: init_state,
            sigma_matrix: Matrix13x6::from_element(0.),
            q,
            r,
            sensor_sigma_matrix: Matrix13x7::from_element(0.),
            beta,
            alpha,
            kappa,
        }
    }

    fn gen_sigma_matrix(&mut self) {
        let mut rows: Vec<RowVector6<f64>> = Vec::new();
        rows.push(self.known_state);
        let lambda = (self.alpha.powi(2)) * (6. + self.kappa) - 6.;
        let eigendecomp = (self
            .covariance_matrix
            .map(|e| (e * 100000.).round() / 100000.)
            * (6. + lambda))
            .symmetric_eigen();
        let mut diagonalization = eigendecomp.eigenvalues;
        diagonalization.data.iter_mut().for_each(|e| {
            *e = e.max(0.).sqrt();
        });
        let square_root_cov = eigendecomp.eigenvectors
            * Matrix6::from_diagonal(&diagonalization)
            * eigendecomp.eigenvectors.try_inverse().unwrap();
        for i in 0..=(6 - 1) {
            rows.push(self.known_state + square_root_cov.row(i));
        }
        for i in 0..=(6 - 1) {
            rows.push(self.known_state - square_root_cov.row(i));
        }

        self.sigma_matrix = Matrix13x6::from_rows(rows.as_slice());
    }

    pub fn prediction_update(&mut self, time: f64, control: Pose) {
        self.gen_sigma_matrix();

        self.sigma_matrix.row_iter_mut().for_each(|mut e| {
            e[0] = (e[0] + e[3] * time) % (2. * PI);
            e[1] += e[4] * time;
            e[2] += e[5] * time;
            e[3] += control.angle * time;
            e[4] += control.position.x * time;
            e[5] += control.position.y * time;
        });
        // self.sigma_matrix.column(4) = Vector13::from_element(mult_pose.position.x);
        let lambda = (self.alpha.powi(2)) * (6. + self.kappa) - 6.;
        self.known_state = RowVector6::from_element(0.);
        for i in 0..=(2 * 6) {
            self.known_state +=
                self.sigma_matrix.row(i) / (6. + lambda) * if i != 0 { 1. / 2. } else { lambda };
        }
        let temp_sigma_matrix =
            self.sigma_matrix - Matrix13x6::from_rows(&vec![self.known_state; 13]);
        self.covariance_matrix = Matrix6::from_element(0.);
        for i in 0..=(2 * 6) {
            self.covariance_matrix += temp_sigma_matrix.row(i).transpose()
                * temp_sigma_matrix.row(i)
                * if i == 0 {
                    lambda / (6. + lambda) + (1. - self.alpha.powi(2) + self.beta)
                } else {
                    1. / (2. * (6. + lambda))
                };
        }
        self.covariance_matrix += self.q;
    }

    pub fn measurement_update(&mut self) {
        let mut sensor_data: Vec<f64> = Vec::new();
        let mut sensor_update_vector: Vec<f64> = self
            .distance_sensors
            .iter()
            .map(|distance_sensor| distance_sensor.sense())
            .collect();
        let velocity_sensor_data = self.motion_sensor.sense();
        sensor_update_vector.extend(vec![
            velocity_sensor_data.angle,
            velocity_sensor_data.position.x,
            velocity_sensor_data.position.y,
        ]);
        let sensor_update = RowVector7::from_vec(sensor_update_vector);
        let mut sim_sensors = self.sim_sensors.clone();
        self.sensor_sigma_matrix = Matrix13x7::from_rows(
            self.sigma_matrix
                .row_iter()
                .map(|e| {
                    let updated_pose: KinematicState = KinematicState {
                        angle: e[0],
                        position: (e[1], e[2]).into(),
                        vel_angle: e[3],
                        velocity: (e[4], e[5]).into(),
                    };
                    sensor_data = sim_sensors
                        .iter_mut()
                        .map(|sim_sensor| {
                            sim_sensor.update_pose(updated_pose.pose());
                            sim_sensor.sense()
                        })
                        .collect();

                    sensor_data.extend(vec![e[0], e[1], e[2]]);
                    RowVector7::from_vec(sensor_data.clone())
                })
                .collect::<Vec<_>>()
                .as_slice(),
        );
        let lambda = (self.alpha.powi(2)) * (6. + self.kappa) - 6.;
        let mut sensor_predicted = RowVector7::from_element(0.);
        for i in 0..=(2 * 6) {
            sensor_predicted += self.sensor_sigma_matrix.row(i) / (6. + lambda)
                * if i != 0 { 1. / 2. } else { lambda };
        }

        let mut cov_zz = Matrix7::from_element(0.);
        let temp_sensor_sigma_matrix =
            self.sensor_sigma_matrix - Matrix13x7::from_rows(&vec![sensor_predicted; 13]);
        for i in 0..=(2 * 6) {
            cov_zz += temp_sensor_sigma_matrix.row(i).transpose()
                * temp_sensor_sigma_matrix.row(i)
                * if i == 0 {
                    lambda / (6. + lambda) + (1. - self.alpha.powi(2) + self.beta)
                } else {
                    1. / (2. * (6. + lambda))
                };
        }
        cov_zz += self.r;

        let mut cov_xz = Matrix6x7::from_element(0.);
        let temp_sigma_matrix =
            self.sigma_matrix - Matrix13x6::from_rows(&vec![self.known_state; 13]);
        for i in 0..=(2 * 6) {
            cov_xz += temp_sigma_matrix.row(i).transpose()
                * temp_sensor_sigma_matrix.row(i)
                * if i == 0 {
                    lambda / (6. + lambda) + (1. - self.alpha.powi(2) + self.beta)
                } else {
                    1. / (2. * (6. + lambda))
                };
        }
        cov_zz = cov_zz.map(|e| (e * 100000.).round() / 100000.);
        println!("{:?}", cov_zz);
        let k = cov_xz * cov_zz.try_inverse().unwrap();
        self.known_state += (k * (sensor_update - sensor_predicted).transpose()).transpose();
        self.covariance_matrix -= k * cov_zz * k.transpose();
    }
}

/// A localizer that uses likelyhood-based Monte Carlo Localization
/// and takes in motion and range finder sensor data
pub struct DistanceFinderMCL {
    pub map: Arc<Map2D>,
    pub belief: Vec<Pose>,
    max_particle_count: usize,
    weight_sum_threshold: f64,
    weight_from_error: Box<dyn FnMut(&f64) -> f64 + Send + Sync>,
    resampling_noise: Pose,
}

impl DistanceFinderMCL {
    /// Generates a new localizer with the given parameters.
    /// Every step, the localizer should recieve a control and observation update
    pub fn new(
        max_particle_count: usize,
        map: Arc<Map2D>,
        weight_from_error: Box<dyn FnMut(&f64) -> f64 + Send + Sync>,
        resampling_noise: Pose,
    ) -> Self {
        let max_position = (map.width, map.height);
        let belief = PoseBelief::new(max_particle_count, max_position.into());
        Self {
            max_particle_count,
            weight_sum_threshold: max_particle_count as f64 / 60., // TODO: fixed parameter
            map,
            weight_from_error,
            belief,
            resampling_noise,
        }
    }

    /// Similar to new, but instead of generating `belief` based on a uniform distribution,
    /// generates it based on the given `pose_distr` which is in the form (angle distribution, (x distribution, y distribution))
    pub fn from_distributions<T, U>(
        distr: (T, (T, T)),
        max_particle_count: usize,
        map: Arc<Map2D>,
        weight_from_error: Box<dyn FnMut(&f64) -> f64 + Send + Sync>,
        resampling_noise: Pose,
    ) -> Self
    where
        T: Distribution<U>,
        U: Into<f64>,
    {
        let belief = PoseBelief::from_distributions(max_particle_count, distr);
        Self {
            max_particle_count,
            weight_sum_threshold: max_particle_count as f64 / 60., // TODO: fixed parameter
            map,
            weight_from_error,
            belief,
            resampling_noise,
        }
    }

    /// Takes in a sensor which senses the total change in pose sensed since the last update
    pub fn control_update<U: Sensor<Output = Pose>>(&mut self, u: &U) {
        let update = u.sense();
        self.belief.iter_mut().for_each(|p| *p += update);
    }

    /// Takes in a vector of distance finder sensors (e.g. laser range finder)
    pub fn observation_update<Z>(&mut self, z: &[Z])
    where
        Z: Sensor<Output = Option<f64>> + LimitedSensor<f64>,
    {
        let mut errors: Vec<f64> = Vec::with_capacity(self.belief.len());
        for sample in &self.belief {
            let mut sum_error = 0.;
            for sensor in z.iter() {
                let pred_observation = self.map.raycast(*sample + sensor.relative_pose());
                sum_error += match sensor.sense() {
                    Some(real_dist) => match pred_observation {
                        Some(pred) => {
                            let pred_dist = pred.dist(sample.position);
                            if pred_dist <= sensor.range().unwrap_or(std::f64::MAX) {
                                (real_dist - pred_dist).abs() // powi(2) // TODO: fixed parameter
                            } else {
                                0.
                            }
                        }
                        None => 6., // TODO: fixed parameter
                    },
                    None => match pred_observation {
                        Some(_) => 6., // TODO: fixed parameter
                        None => 0.,
                    },
                };
            }
            errors.push(sum_error / z.len() as f64);
        }

        let mut new_particles = Vec::new();
        #[allow(clippy::float_cmp)]
        let weights: Vec<f64> = if errors.iter().all(|error| error == &0.) {
            errors
                .iter()
                .map(|_| 2. * self.weight_sum_threshold / self.belief.len() as f64) // TODO: fixed parameter
                .collect()
        } else {
            errors
                .iter()
                .map(|error| (self.weight_from_error)(error))
                .collect()
        };
        let distr = WeightedIndex::new(weights.clone()).unwrap();
        let mut sum_weights = 0.;
        let mut rng = thread_rng();
        // TODO: rather than have max particle count and weight sum threshold parameters,
        // it might be beneficial to use some dynamic combination of the two as the break condition.
        while sum_weights < self.weight_sum_threshold
            && new_particles.len() < self.max_particle_count
        {
            let idx = distr.sample(&mut rng);
            sum_weights += weights[idx];
            new_particles
                .push(self.belief[idx] + Pose::random_from_range(self.resampling_noise));
        }
        self.belief = new_particles;
    }

    pub fn get_prediction(&self) -> Pose {
        let mut average_pose = Pose::default();
        for sample in &self.belief {
            average_pose += *sample;
        }
        average_pose / (self.belief.len() as f64)
    }
}

/// A localizer that uses likelyhood-based Monte Carlo Localization
/// and takes in motion and range finder sensor data
pub struct ObjectDetectorMCL {
    pub map: Arc<Map2D>,
    pub belief: Vec<Pose>,
    max_particle_count: usize,
    weight_sum_threshold: f64,
    weight_from_error: Box<dyn FnMut(&f64) -> f64 + Send + Sync>,
    resampling_noise: Pose,
}

impl ObjectDetectorMCL {
    /// Generates a new localizer with the given parameters.
    /// Every step, the localizer should recieve a control and observation update
    pub fn new(
        max_particle_count: usize,
        map: Arc<Map2D>,
        weight_from_error: Box<dyn FnMut(&f64) -> f64 + Send + Sync>,
        resampling_noise: Pose,
    ) -> Self {
        let max_position = (map.width, map.height);
        let belief = PoseBelief::new(max_particle_count, max_position.into());
        Self {
            max_particle_count,
            weight_sum_threshold: max_particle_count as f64 / 60., // TODO: fixed parameter
            map,
            weight_from_error,
            belief,
            resampling_noise,
        }
    }

    /// Similar to new, but instead of generating `belief` based on a uniform distribution,
    /// generates it based on the given `pose_distr` which is in the form (angle distribution, (x distribution, y distribution))
    pub fn from_distributions<T, U>(
        distr: (T, (T, T)),
        max_particle_count: usize,
        map: Arc<Map2D>,
        weight_from_error: Box<dyn FnMut(&f64) -> f64 + Send + Sync>,
        resampling_noise: Pose,
    ) -> Self
    where
        T: Distribution<U>,
        U: Into<f64>,
    {
        let belief = PoseBelief::from_distributions(max_particle_count, distr);
        Self {
            max_particle_count,
            weight_sum_threshold: max_particle_count as f64 / 60., // TODO: fixed parameter
            map,
            weight_from_error,
            belief,
            resampling_noise,
        }
    }

    /// Takes in a sensor which senses the total change in pose since the last update
    pub fn control_update<U: Sensor<Output = Pose>>(&mut self, u: &U) {
        let update = u.sense();
        self.belief.iter_mut().for_each(|p| *p += update);
    }

    /// Takes in a sensor which senses all objects within a certain field of view
    pub fn observation_update<Z>(&mut self, z: &Z)
    where
        Z: Sensor<Output = Vec<Point>> + LimitedSensor<f64>,
    {
        let observation = {
            let mut observation = z.sense();
            observation.sort_by(|a, b| a.mag().partial_cmp(&b.mag()).unwrap());
            observation
        };
        let fov = if let Some(range) = z.range() {
            range
        } else {
            2. * PI
        };
        let mut errors: Vec<f64> = Vec::with_capacity(self.belief.len());
        for sample in &self.belief {
            let mut sum_error = 0.;
            let pred_observation = {
                let mut pred_observation = self.map.cull_points(*sample + z.relative_pose(), fov);
                pred_observation.sort_by(|a, b| a.mag().partial_cmp(&b.mag()).unwrap());
                pred_observation
            };
            // TODO: fixed parameter
            // This method of calculating error is not entirely sound
            let mut total = 0;
            for (real, pred) in observation.iter().zip(pred_observation.iter()) {
                sum_error += (*real - *pred).mag();
                total += 1;
            }
            // TODO: fixed parameter
            // TODO: panics at Uniform::new called with `low >= high` when erorr is divided by total
            sum_error += 6. * (observation.len() as f64 - pred_observation.len() as f64).abs();
            errors.push(sum_error);
        }

        let mut new_particles = Vec::new();
        #[allow(clippy::float_cmp)]
        let weights: Vec<f64> = if errors
            .iter()
            .all(|error| error == &0. || error == &std::f64::NAN)
        {
            errors
                .iter()
                .map(|_| self.weight_sum_threshold / self.belief.len() as f64) // TODO: fixed parameter
                .collect()
        } else {
            errors
                .iter()
                .map(|error| (self.weight_from_error)(error))
                .collect()
        };
        let distr = WeightedIndex::new(weights.clone()).unwrap();
        let mut sum_weights = 0.;
        let mut rng = thread_rng();
        // TODO: rather than have max particle count and weight sum threshold parameters,
        // it might be beneficial to use some dynamic combination of the two as the break condition.
        while sum_weights < self.weight_sum_threshold
            && new_particles.len() < self.max_particle_count
        {
            let idx = distr.sample(&mut rng);
            sum_weights += weights[idx];
            new_particles
                .push(self.belief[idx] + Pose::random_from_range(self.resampling_noise));
        }
        self.belief = new_particles;
    }

    pub fn get_prediction(&self) -> Pose {
        let mut average_pose = Pose::default();
        for sample in &self.belief {
            average_pose += *sample;
        }
        average_pose / (self.belief.len() as f64)
    }
}<|MERGE_RESOLUTION|>--- conflicted
+++ resolved
@@ -26,12 +26,6 @@
                 0.0..2. * PI,
                 0.0..max_position.x,
                 0.0..max_position.y,
-<<<<<<< HEAD
-                0.0..0.5,
-                0.0..0.5,
-                0.0..0.5,
-=======
->>>>>>> c0d6117c
             ));
         }
         belief
@@ -204,7 +198,7 @@
                         .iter_mut()
                         .map(|sim_sensor| {
                             sim_sensor.update_pose(updated_pose.pose());
-                            sim_sensor.sense()
+                            sim_sensor.sense().unwrap_or(sim_sensor.range().unwrap())
                         })
                         .collect();
 
