--- conflicted
+++ resolved
@@ -18,15 +18,8 @@
 type Matrix13x4 = Matrix<f64, U13, U4, ArrayStorage<f64, U13, U4>>;
 struct NewPoseBelief {}
 
-<<<<<<< HEAD
 impl NewPoseBelief {
     fn new(max_particle_count: usize, max_position: Point) -> Vec<NewPose> {
-=======
-struct PoseBelief;
-
-impl PoseBelief {
-    fn new(max_particle_count: usize, max_position: Point) -> Vec<Pose> {
->>>>>>> eff4f10f
         let mut belief = Vec::with_capacity(max_particle_count);
         for _ in 0..max_particle_count {
             belief.push(NewPose::random(
@@ -77,8 +70,8 @@
 /// Uses Unscented Kalman Filter to approximate robot NewPose
 pub struct KalmanFilter<T, U>
 where
-    T: Sensor<f64>,
-    U: Sensor<(Pose, Pose)>,
+    T: Sensor<Output = f64>,
+    U: Sensor<Output = (Pose, Pose)>,
 {
     pub covariance_matrix: Matrix6<f64>,
     distance_sensors: Vec<T>,
@@ -96,8 +89,8 @@
 
 impl<T, U> KalmanFilter<T, U>
 where
-    T: Sensor<f64>,
-    U: Sensor<(Pose, Pose)>,
+    T: Sensor<Output = f64>,
+    U: Sensor<Output = (Pose, Pose)>,
 {
     pub fn new(
         covariance_matrix: Matrix6<f64>,
@@ -329,13 +322,8 @@
         }
     }
 
-<<<<<<< HEAD
-    /// Takes in a sensor which senses the total change in NewPose sensed since the last update
-    pub fn control_update<U: Sensor<NewPose>>(&mut self, u: &U) {
-=======
     /// Takes in a sensor which senses the total change in pose sensed since the last update
-    pub fn control_update<U: Sensor<Output = Pose>>(&mut self, u: &U) {
->>>>>>> eff4f10f
+    pub fn control_update<U: Sensor<Output = NewPose>>(&mut self, u: &U) {
         let update = u.sense();
         self.belief.iter_mut().for_each(|p| *p += update);
     }
@@ -465,13 +453,8 @@
         }
     }
 
-<<<<<<< HEAD
-    /// Takes in a sensor which senses the total change in NewPose since the last update
-    pub fn control_update<U: Sensor<NewPose>>(&mut self, u: &U) {
-=======
     /// Takes in a sensor which senses the total change in pose since the last update
-    pub fn control_update<U: Sensor<Output = Pose>>(&mut self, u: &U) {
->>>>>>> eff4f10f
+    pub fn control_update<U: Sensor<Output = NewPose>>(&mut self, u: &U) {
         let update = u.sense();
         self.belief.iter_mut().for_each(|p| *p += update);
     }
