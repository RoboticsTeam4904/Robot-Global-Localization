--- conflicted
+++ resolved
@@ -163,27 +163,8 @@
             self.sigma_matrix
                 .row_iter()
                 .map(|e| {
-<<<<<<< HEAD
                     sensor_data.extend(vec![e[0], e[1], e[2], e[3], e[4], e[5]]);
                     RowVector6::from_vec(sensor_data.clone())
-=======
-                    let updated_pose: KinematicState = KinematicState {
-                        angle: e[0],
-                        position: (e[1], e[2]).into(),
-                        vel_angle: e[3],
-                        velocity: (e[4], e[5]).into(),
-                    };
-                    sensor_data = sim_sensors
-                        .iter_mut()
-                        .map(|sim_sensor| {
-                            sim_sensor.update_pose(updated_pose.pose());
-                            sim_sensor.sense().unwrap_or(sim_sensor.range().unwrap())
-                        })
-                        .collect();
-
-                    sensor_data.extend(vec![e[0], e[1], e[2]]);
-                    RowVector7::from_vec(sensor_data.clone())
->>>>>>> 643e5401
                 })
                 .collect::<Vec<_>>()
                 .as_slice(),
