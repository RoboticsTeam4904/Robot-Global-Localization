--- conflicted
+++ resolved
@@ -1,14 +1,9 @@
 use nalgebra::RowVector6;
 use rand::prelude::*;
-<<<<<<< HEAD
-use std::ops::Range;
-use std::f64::consts::{PI, FRAC_PI_2};
-=======
 use std::{
     f64::consts::{FRAC_PI_2, PI},
     ops::Range,
 };
->>>>>>> 961fc00b
 
 /// Generic 2d point
 #[derive(Default, Debug, PartialEq, Clone, Copy)]
@@ -531,23 +526,6 @@
     num
 }
 
-<<<<<<< HEAD
-// pub fn clamp_to_range<T, U>(num: T, range: U) -> T
-// where U: std::ops::RangeBounds<isize>, T: Into<isize> + From<isize>,
-// {
-//     let num = num.into();
-//     let num = match range.start_bound() {
-//         std::ops::Bound::Excluded(lower) if num <= *lower => *lower + 1isize,
-//         std::ops::Bound::Included(lower) if num < *lower => *lower,
-//         _ => num
-//     };
-//     match range.end_bound() {
-//         std::ops::Bound::Excluded(upper) if num >= *upper => *upper - 1isize,
-//         std::ops::Bound::Included(upper) if num > *upper => *upper,
-//         _ => num
-//     }.into()
-// }
-=======
 pub fn clamp_to_range<T>(num: f64, range: T) -> f64
 where
     T: std::ops::RangeBounds<f64>,
@@ -564,5 +542,4 @@
         _ => num,
     }
     .into()
-}
->>>>>>> 961fc00b
+}